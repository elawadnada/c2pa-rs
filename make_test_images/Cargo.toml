[package]
name = "make_test_images"
<<<<<<< HEAD
version = "0.29.0-dev"
=======
version = "0.29.1"
>>>>>>> f8c00cad
authors = ["Gavin Peacock <gpeacock@adobe.com>"]
license = "MIT OR Apache-2.0"
edition = "2021"
rust-version = "1.73.0"

[dependencies]
anyhow = "1.0.40"
blake3 = "1.5.0"
c2pa = { path = "../sdk", features = [
	"add_thumbnails",
	"openssl",
	"xmp_write",
] }
env_logger = "0.10"
log = "0.4.8" 
image = { version = "0.24.7", default-features = false, features = [
	"jpeg",
	"png",
	"tiff",
	"webp",
	"avif"
] }
memchr = "2.7.1"
nom = "7.1.3"
regex = "1.5.6"
serde = "1.0.197"
serde_json = { version = "1.0.114", features = ["preserve_order"] }
tempfile = "3.9.0"
<|MERGE_RESOLUTION|>--- conflicted
+++ resolved
@@ -1,10 +1,6 @@
 [package]
 name = "make_test_images"
-<<<<<<< HEAD
-version = "0.29.0-dev"
-=======
-version = "0.29.1"
->>>>>>> f8c00cad
+version = "0.29.1-dev"
 authors = ["Gavin Peacock <gpeacock@adobe.com>"]
 license = "MIT OR Apache-2.0"
 edition = "2021"
