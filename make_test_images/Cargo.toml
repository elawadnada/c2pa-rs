[package]
name = "make_test_images"
version = "0.29.0-dev"
authors = ["Gavin Peacock <gpeacock@adobe.com>"]
license = "MIT OR Apache-2.0"
edition = "2021"
rust-version = "1.73.0"

[dependencies]
anyhow = "1.0.40"
blake3 = "1.5.0"
c2pa = { path = "../sdk", features = [
	"add_thumbnails",
	"file_io",
	"xmp_write",
] }
env_logger = "0.10"
<<<<<<< HEAD
log = "0.4.8" 
image = { version = "0.24.7", default-features = false, features = ["jpeg", "png", "tiff", "webp", "avif"] }
memchr = "2.7.1"
nom = "7.1.3"
regex = "1.5.6"
serde = "1.0.137"
serde_json = { version = "1.0.81", features = ["preserve_order"] }
tempfile = "3.9.0"
=======
log = "0.4.8"
image = { version = "0.24.7", default-features = false, features = [
	"jpeg",
	"png",
] }
memchr = "2.7.1"
nom = "7.1.3"
regex = "1.5.6"
serde = "1.0.197"
serde_json = "1.0.114"
>>>>>>> dfa0de42
<|MERGE_RESOLUTION|>--- conflicted
+++ resolved
@@ -15,24 +15,17 @@
 	"xmp_write",
 ] }
 env_logger = "0.10"
-<<<<<<< HEAD
 log = "0.4.8" 
-image = { version = "0.24.7", default-features = false, features = ["jpeg", "png", "tiff", "webp", "avif"] }
-memchr = "2.7.1"
-nom = "7.1.3"
-regex = "1.5.6"
-serde = "1.0.137"
-serde_json = { version = "1.0.81", features = ["preserve_order"] }
-tempfile = "3.9.0"
-=======
-log = "0.4.8"
 image = { version = "0.24.7", default-features = false, features = [
 	"jpeg",
 	"png",
+	"tiff",
+	"webp",
+	"avif"
 ] }
 memchr = "2.7.1"
 nom = "7.1.3"
 regex = "1.5.6"
 serde = "1.0.197"
-serde_json = "1.0.114"
->>>>>>> dfa0de42
+serde_json = { version = "1.0.114", features = ["preserve_order"] }
+tempfile = "3.9.0"
