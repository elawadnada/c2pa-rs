--- conflicted
+++ resolved
@@ -1,11 +1,6 @@
 [package]
-<<<<<<< HEAD
 name="c2pa"
-version = "0.31.1-dev"
-=======
-name = "c2pa"
-version = "0.31.3"
->>>>>>> b5ce33ff
+version = "0.31.3-dev"
 description = "Rust SDK for C2PA (Coalition for Content Provenance and Authenticity) implementors"
 authors = [
 	"Maurice Fisher <mfisher@adobe.com>",
@@ -101,12 +96,8 @@
 multibase = "0.9.0"
 multihash = "0.11.4"
 mp4 = "0.13.0"
-<<<<<<< HEAD
 pem = "3.0.2"
-png_pong = "0.8.2"
-=======
 png_pong = "0.9.1"
->>>>>>> b5ce33ff
 rand = "0.8.5"
 rand_chacha = "0.3.1"
 range-set = "0.0.9"
