--- conflicted
+++ resolved
@@ -102,14 +102,9 @@
 serde = { version = "1.0.197", features = ["derive"] }
 serde_bytes = "0.11.5"
 serde_cbor = "0.11.1"
-<<<<<<< HEAD
-serde_derive = "1.0.137"
-serde_json = { version = "1.0.81", features = ["preserve_order"] }
+serde_derive = "1.0.197"
+serde_json = { version = "1.0.114", features = ["preserve_order"] }
 serde_with = "3.4.0"
-=======
-serde_derive = "1.0.197"
-serde_json = "1.0.114"
->>>>>>> dfa0de42
 serde-transcode = "1.1.1"
 sha2 = "0.10.2"
 tempfile = "3.1.0"
