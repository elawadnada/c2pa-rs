--- conflicted
+++ resolved
@@ -52,11 +52,7 @@
 async-trait = { version = "0.1.48"}
 atree = "0.5.2"
 base64 = "0.13.0"
-<<<<<<< HEAD
-bcder = "0.6.0"
-=======
 bcder = "0.7.1"
->>>>>>> c3eb198d
 blake3 = "1.0.0"
 bytes = "1.4.0"
 byteorder = { version = "1.4.3", default-features = false }
@@ -69,8 +65,8 @@
 fast-xml = "0.23.1"
 hex = "0.4.3"
 img-parts = "0.3.0"
+log = "0.4.8"
 lopdf = "0.30.0"
-log = "0.4.8"
 lazy_static = "1.4.0"
 multibase = "0.9.0"
 multihash = "0.11.4"
