--- conflicted
+++ resolved
@@ -103,10 +103,7 @@
 
 [target.'cfg(not(target_arch = "wasm32"))'.dependencies]
 ureq = "2.4.0"
-<<<<<<< HEAD
-=======
 half = "<2.3.0, < 3" # fix for older versions of rust
->>>>>>> 268e9e6b
 image = { version = "0.24.2", optional = true }
 instant = "0.1.12"
 openssl = { version = "0.10.48", features = ["vendored"], optional = true }
