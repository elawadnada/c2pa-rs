--- conflicted
+++ resolved
@@ -109,16 +109,10 @@
         .add_assertion(&creative_work)?;
 
     // sign and embed into the target file
-<<<<<<< HEAD
     let signcert_path = "sdk/tests/fixtures/certs/es256.pub";
     let pkey_path = "sdk/tests/fixtures/certs/es256.pem";
-=======
-    let signcert_path = "../sdk/tests/fixtures/certs.ps256.pem";
-    let pkey_path = "../sdk/tests/fixtures/certs.ps256.pub";
-    let signer = create_signer::from_files(signcert_path, pkey_path, SigningAlg::Ps256, None)?;
->>>>>>> fab96521
+    let signer = create_signer::from_files(signcert_path, pkey_path, SigningAlg::Es256, None)?;
 
-    let signer = create_signer::from_files(signcert_path, pkey_path, "es256", None)?;
     manifest.embed(&source, &dest, &*signer)?;
 
     let manifest_store = ManifestStore::from_file(&dest)?;
