--- conflicted
+++ resolved
@@ -1036,11 +1036,6 @@
     use std::io::{Read, Seek};
 
     use super::*;
-<<<<<<< HEAD
-    
-=======
-
->>>>>>> adafc0c8
     #[test]
     fn test_extract_xmp() {
         let contents = Bytes::from_static(b"http://ns.adobe.com/xap/1.0/\0stuff");
