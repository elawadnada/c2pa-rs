--- conflicted
+++ resolved
@@ -961,11 +961,7 @@
             }
         };
 
-<<<<<<< HEAD
-        // check for self redacted assertions and illegal redactions in this manifest
-=======
         // check for self redacted assertions and illegal redactions
->>>>>>> 85e7223d
         if let Some(redactions) = claim.redactions() {
             for r in redactions {
                 let r_manifest = jumbf::labels::manifest_label_from_uri(r)
@@ -1033,28 +1029,23 @@
             }
 
             // is this assertion in the incoming redaction list
-            match redacted_assertions
-                .iter()
-                .find(|r| r.contains(&assertion_manifest) && r.contains(&assertion_label))
-            {
-                Some(rp) => {
-                    if rp.contains(assertions::labels::ACTIONS) {
-                        let log_item = log_item!(
-                            assertion.url(),
-                            format!(
-                                "Redaction cannot contain ACTION assertion: {}",
-                                assertion.url()
-                            ),
-                            "verify_internal"
-                        )
-                        .error(Error::ClaimDisallowedRedaction)
-                        .validation_status(validation_status::ACTION_ASSERTION_REDACTED);
-                        validation_log.log(log_item, Some(Error::ClaimDisallowedRedaction))?;
-                    }
-
-                    continue; // in readated list so skip any additional checks
-                }
-                None => (),
+            for r in redacted_assertions.iter() {
+                if r.contains(&assertion_manifest)
+                    && r.contains(&assertion_label)
+                    && r.contains(assertions::labels::ACTIONS)
+                {
+                    let log_item = log_item!(
+                        assertion.url(),
+                        format!(
+                            "Redaction cannot contain ACTION assertion: {}",
+                            assertion.url()
+                        ),
+                        "verify_internal"
+                    )
+                    .error(Error::ClaimDisallowedRedaction)
+                    .validation_status(validation_status::ACTION_ASSERTION_REDACTED);
+                    validation_log.log(log_item, Some(Error::ClaimDisallowedRedaction))?;
+                }
             }
 
             // make sure UpdateManifests do not contain actions or thumbnail
