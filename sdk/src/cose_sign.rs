--- conflicted
+++ resolved
@@ -11,14 +11,9 @@
 // specific language governing permissions and limitations under
 // each license.
 
-<<<<<<< HEAD
-use crate::time_stamp::{cose_timestamp_countersign, make_cose_timestamp};
-use crate::{Error, Result, Signer, SigningAlg}; // enable when TimeStamp Authority is ready
-=======
 //! Provides access to COSE signature generation.
 
 #![deny(missing_docs)]
->>>>>>> 2a599549
 
 use ciborium::value::Value;
 use coset::{iana, CoseSign1, CoseSign1Builder, HeaderBuilder, Label, TaggedCborSerializable};
@@ -28,7 +23,7 @@
     cose_validator::verify_cose,
     status_tracker::OneShotStatusTracker,
     time_stamp::{cose_timestamp_countersign, make_cose_timestamp},
-    Error, Result, Signer,
+    Error, Result, Signer, SigningAlg,
 };
 
 /// Generate a COSE signature for a block of bytes which must be a valid C2PA
@@ -49,15 +44,15 @@
 /// 3. Verifies that the signature is valid COSE. Will respond with an error
 ///    if unable to validate.
 pub fn sign_claim(claim_bytes: &[u8], signer: &dyn Signer, box_size: usize) -> Result<Vec<u8>> {
-    // must be a valid Claim
+    // Must be a valid claim.
     let label = "dummy_label";
     let _claim = Claim::from_data(label, claim_bytes)?;
 
-    // generate and verify a CoseSign1 representation of the data
+    // Generate and verify a CoseSign1 representation of the data.
     cose_sign(signer, claim_bytes, box_size).and_then(|sig| {
         // Sanity check: Ensure that this signature is valid.
-
         let mut cose_log = OneShotStatusTracker::new();
+
         match verify_cose(&sig, claim_bytes, b"", false, &mut cose_log) {
             Ok(_) => Ok(sig),
             Err(err) => Err(err),
@@ -102,11 +97,7 @@
         SigningAlg::Ps512 => HeaderBuilder::new()
             .algorithm(iana::Algorithm::PS512)
             .build(),
-<<<<<<< HEAD
         SigningAlg::Es256 => HeaderBuilder::new()
-=======
-        "es256" => HeaderBuilder::new()
->>>>>>> 2a599549
             .algorithm(iana::Algorithm::ES256)
             .build(),
         SigningAlg::Es384 => HeaderBuilder::new()
