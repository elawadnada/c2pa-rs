--- conflicted
+++ resolved
@@ -687,12 +687,8 @@
                 };
 
                 // have Store check and load ingredients and add them to a claim
-<<<<<<< HEAD
                 let ingredient_store =
-                    Store::load_ingredient_to_claim(claim, &manifest_label, buffer, redactions)?;
-=======
-                Store::load_ingredient_to_claim(claim, &manifest_label, &buffer, redactions)?;
->>>>>>> 089f27f2
+                    Store::load_ingredient_to_claim(claim, &manifest_label, &buffer, redactions)?;
 
                 // get the ingredient map loaded in previous
                 match claim.claim_ingredient(&manifest_label) {
