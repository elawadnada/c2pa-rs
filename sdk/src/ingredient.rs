--- conflicted
+++ resolved
@@ -380,11 +380,7 @@
     /// This is only used for internally generated thumbnails - when
     /// reading thumbnails from files, we don't want to write these to file
     /// So this ensures they stay in memory unless written out.
-<<<<<<< HEAD
-    #[deprecated(note = "Please use set_thumbnail instead")]
-=======
     #[deprecated(note = "Please use set_thumbnail instead", since = "0.28.0")]
->>>>>>> 86e928e0
     pub fn set_memory_thumbnail<S: Into<String>, B: Into<Vec<u8>>>(
         &mut self,
         format: S,
