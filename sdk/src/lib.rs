// Copyright 2022 Adobe. All rights reserved.
// This file is licensed to you under the Apache License,
// Version 2.0 (http://www.apache.org/licenses/LICENSE-2.0)
// or the MIT license (http://opensource.org/licenses/MIT),
// at your option.

// Unless required by applicable law or agreed to in writing,
// this software is distributed on an "AS IS" BASIS, WITHOUT
// WARRANTIES OR REPRESENTATIONS OF ANY KIND, either express or
// implied. See the LICENSE-MIT and LICENSE-APACHE files for the
// specific language governing permissions and limitations under
// each license.

#![deny(warnings)]
#![deny(clippy::expect_used)]
#![deny(clippy::panic)]
#![deny(clippy::unwrap_used)]
#![cfg_attr(docsrs, feature(doc_cfg, doc_auto_cfg, doc_cfg_hide))]

//! This library supports reading, creating and embedding C2PA data
//! with JPEG and PNG images.
//!
//! To read or write a manifest file, you must add the `file_io` dependency to your Cargo.toml.
//! EXCEPTION: If you are building for WASM, do not add this dependency.
//! For example:
//!
//! ```text
//! c2pa = {version="0.11.0", features=["file_io"]}
//! ```
//!
//! # Example: Reading a ManifestStore
//!
//! ```
//! # use c2pa::Result;
//! use c2pa::{assertions::Actions, ManifestStore};
//!
//! # fn main() -> Result<()> {
//! let manifest_store = ManifestStore::from_file("tests/fixtures/C.jpg")?;
//! println!("{}", manifest_store);
//!
//! if let Some(manifest) = manifest_store.get_active() {
//!     let actions: Actions = manifest.find_assertion(Actions::LABEL)?;
//!     for action in actions.actions {
//!         println!("{}\n", action.action());
//!     }
//! }
//! # Ok(())
//! # }
//! ```
//!
//! # Example: Adding a Manifest to a file
//!
//! ```
//! # use c2pa::Result;
<<<<<<< HEAD
//! use c2pa::{
//!     create_signer,
//!     Manifest,
//!     SigningAlg,
//! };
//!
=======
>>>>>>> 325f371a
//! use std::path::PathBuf;
//!
//! use c2pa::{assertions::User, create_signer, Manifest, SigningAlg};
//! use tempfile::tempdir;
//! use serde::Serialize;
//!
//! #[derive(Serialize)]
//! struct Test { my_tag: usize }
//!
//! # fn main() -> Result<()> {
//! let mut manifest = Manifest::new("my_app".to_owned());
<<<<<<< HEAD
//! manifest.add_labeled_assertion("org.contentauth.test", &Test{my_tag: 42})?;
=======
//! manifest.add_assertion(&User::new(
//!     "org.contentauth.mylabel",
//!     r#"{"my_tag":"Anything I want"}"#,
//! ))?;
>>>>>>> 325f371a
//!
//! let source = PathBuf::from("tests/fixtures/C.jpg");
//! let dir = tempdir()?;
//! let dest = dir.path().join("test_file.jpg");
//!
//! // Create a ps256 signer using certs and key files
//! let signcert_path = "tests/fixtures/certs/ps256.pub";
//! let pkey_path = "tests/fixtures/certs/ps256.pem";
//! let signer = create_signer::from_files(signcert_path, pkey_path, SigningAlg::Ps256, None)?;
//!
//! // embed a manifest using the signer
//! manifest.embed(&source, &dest, &*signer)?;
//! # Ok(())
//! # }
//! ```

pub use assertion::{Assertion, AssertionBase, AssertionCbor, AssertionJson};
pub mod assertions;

mod cose_validator;

#[cfg(feature = "openssl_sign")]
pub mod create_signer;

mod error;
pub use error::{Error, Result};

mod ingredient;
pub use ingredient::Ingredient;
pub mod jumbf_io;
mod manifest;
pub use manifest::Manifest;
mod manifest_assertion;
pub use manifest_assertion::{ManifestAssertion, ManifestAssertionKind};

mod manifest_store;
pub use manifest_store::ManifestStore;

mod manifest_store_report;
pub use manifest_store_report::ManifestStoreReport;

mod resource_store;
pub use resource_store::{ResourceRef, ResourceStore};

mod signing_alg;
#[cfg(feature = "file_io")]
pub use ingredient::{DefaultOptions, IngredientOptions};
pub use signing_alg::{SigningAlg, UnknownAlgorithmError};
#[cfg(feature = "openssl_sign")]
pub(crate) mod ocsp_utils;
#[cfg(feature = "openssl_sign")]
mod openssl;

mod signer;
pub use signer::{AsyncSigner, RemoteSigner, Signer};
#[allow(dead_code, clippy::enum_variant_names)]
pub(crate) mod asn1;
pub(crate) mod assertion;
pub(crate) mod asset_handlers;
pub(crate) mod asset_io;
/// crate private declarations
pub(crate) mod claim;

mod claim_generator_info;
pub use claim_generator_info::ClaimGeneratorInfo;

pub mod cose_sign;

#[cfg(all(feature = "xmp_write", feature = "file_io"))]
pub(crate) mod embedded_xmp;
pub(crate) mod hashed_uri;
#[allow(dead_code)]
pub(crate) mod jumbf;
pub(crate) mod salt;
pub(crate) mod status_tracker;
pub(crate) mod store;
pub(crate) mod time_stamp;
pub(crate) mod utils;
pub use utils::cbor_types::DateT;
pub mod validation_status;
pub(crate) use utils::{cbor_types, hash_utils};
pub(crate) mod validator;
#[cfg(target_arch = "wasm32")]
pub mod wasm;

/// The internal name of the C2PA SDK
pub const NAME: &str = "c2pa-rs";
/// The version of this C2PA SDK
pub const VERSION: &str = env!("CARGO_PKG_VERSION");<|MERGE_RESOLUTION|>--- conflicted
+++ resolved
@@ -52,34 +52,20 @@
 //!
 //! ```
 //! # use c2pa::Result;
-<<<<<<< HEAD
-//! use c2pa::{
-//!     create_signer,
-//!     Manifest,
-//!     SigningAlg,
-//! };
-//!
-=======
->>>>>>> 325f371a
 //! use std::path::PathBuf;
 //!
-//! use c2pa::{assertions::User, create_signer, Manifest, SigningAlg};
+//! use c2pa::{create_signer, Manifest, SigningAlg};
+//! use serde::Serialize;
 //! use tempfile::tempdir;
-//! use serde::Serialize;
 //!
 //! #[derive(Serialize)]
-//! struct Test { my_tag: usize }
+//! struct Test {
+//!     my_tag: usize,
+//! }
 //!
 //! # fn main() -> Result<()> {
 //! let mut manifest = Manifest::new("my_app".to_owned());
-<<<<<<< HEAD
-//! manifest.add_labeled_assertion("org.contentauth.test", &Test{my_tag: 42})?;
-=======
-//! manifest.add_assertion(&User::new(
-//!     "org.contentauth.mylabel",
-//!     r#"{"my_tag":"Anything I want"}"#,
-//! ))?;
->>>>>>> 325f371a
+//! manifest.add_labeled_assertion("org.contentauth.test", &Test { my_tag: 42 })?;
 //!
 //! let source = PathBuf::from("tests/fixtures/C.jpg");
 //! let dir = tempdir()?;
