// Copyright 2022 Adobe. All rights reserved.
// This file is licensed to you under the Apache License,
// Version 2.0 (http://www.apache.org/licenses/LICENSE-2.0)
// or the MIT license (http://opensource.org/licenses/MIT),
// at your option.

// Unless required by applicable law or agreed to in writing,
// this software is distributed on an "AS IS" BASIS, WITHOUT
// WARRANTIES OR REPRESENTATIONS OF ANY KIND, either express or
// implied. See the LICENSE-MIT and LICENSE-APACHE files for the
// specific language governing permissions and limitations under
// each license.

#![deny(warnings)]
#![deny(clippy::expect_used)]
#![deny(clippy::panic)]
#![deny(clippy::unwrap_used)]

//! This library supports reading, creating and embedding C2PA data
//! with JPEG and PNG images.
//!
<<<<<<< HEAD
//! # Example: Reading a ManifestStore
=======
//! # Example: Reading a `ManifestStore`
>>>>>>> 36493ab6
//!
//! ```
//! # use c2pa::Result;
//! use c2pa::{assertions::Actions, ManifestStore};
<<<<<<< HEAD
//! # fn main() -> Result<()> {
//! let manifest_store = ManifestStore::from_file("tests/fixtures/C.jpg")?;
//! println!("{}", manifest_store);
//! if let Some(manifest) = manifest_store.get_active() {
//!     let actions:Actions = manifest.find_assertion(Actions::LABEL)?;
//!     for action in actions.actions {
//!         println!("{}\n",action.label);
=======
//!
//! # fn main() -> Result<()> {
//! let manifest_store = ManifestStore::from_file("tests/fixtures/C.jpg")?;
//! println!("{}", manifest_store);
//!
//! if let Some(manifest) = manifest_store.get_active() {
//!     let actions: Actions = manifest.find_assertion(Actions::LABEL)?;
//!     for action in actions.actions {
//!         println!("{}\n", action.label);
>>>>>>> 36493ab6
//!     }
//! }
//! # Ok(())
//! # }
//! ```
//!
<<<<<<< HEAD
//! # Example: Adding a Manifest to a file
=======
//! # Example: Adding a `Manifest` to a file
>>>>>>> 36493ab6
//!
//! ```
//! # use c2pa::Result;
//! use c2pa::{
//!     Manifest,
//!     openssl::temp_signer::get_signer,
//!     assertions::User
//! };
//!
//! use std::path::PathBuf;
//! use tempfile::tempdir;
//!
//! # fn main() -> Result<()> {
//! let mut manifest = Manifest::new("my_app".to_owned());
//! manifest.add_assertion(&User::new("org.contentauth.mylabel", r#"{"my_tag":"Anything I want"}"#))?;
//!
//! let source = PathBuf::from("tests/fixtures/C.jpg");
//! let dir = tempdir()?;
//! let dest = dir.path().join("test_file.jpg");
//!
//! let (signer, _) = get_signer(&dir.path());
//! manifest.embed(&source, &dest, &signer)?;
//! # Ok(())
//! # }
//! ```

pub use assertion::{Assertion, AssertionBase, AssertionCbor, AssertionJson};
pub mod assertions;

mod cose_validator;

mod error;
pub use error::{Error, Result};

mod ingredient;
pub use ingredient::{Ingredient, IngredientOptions};
pub mod jumbf_io; // used by make_tests

mod manifest;
pub use manifest::{Manifest, ManifestAssertion};

mod manifest_store;
pub use manifest_store::ManifestStore;

mod manifest_store_report;
pub use manifest_store_report::ManifestStoreReport;

#[cfg(feature = "file_io")]
pub(crate) mod ocsp_utils;
#[cfg(feature = "file_io")]
pub mod openssl;
#[cfg(feature = "file_io")]
pub mod signer;
#[cfg(feature = "async_signer")]
pub use signer::{AsyncPlaceholder, AsyncSigner};
/// crate private declarations
#[allow(dead_code, clippy::enum_variant_names)]
pub(crate) mod asn1;
pub(crate) mod assertion;
pub(crate) mod asset_handlers;
pub(crate) mod asset_io;
pub(crate) mod claim;
pub mod validation_status;
// TODO: Make this a private module again once we no longer need
// access to this from claims signer.
#[cfg(feature = "file_io")]
pub(crate) mod cose_sign;

#[cfg(feature = "file_io")]
pub(crate) mod embedded_xmp;

pub(crate) mod hashed_uri;
#[allow(dead_code)]
pub(crate) mod jumbf;
pub(crate) mod salt;
#[cfg(feature = "file_io")]
pub(crate) use signer::Signer;
pub(crate) mod status_tracker;
pub(crate) mod store;
pub(crate) mod time_stamp;
pub(crate) mod utils;
pub(crate) use utils::cbor_types;
pub(crate) use utils::hash_utils;
pub(crate) use utils::xmp_inmemory_utils;
pub(crate) mod validator;
#[cfg(target_arch = "wasm32")]
pub mod wasm;

/// The internal name of the C2PA SDK
pub const NAME: &str = "c2pa-rs";
/// The version of this C2PA SDK
pub const VERSION: &str = env!("CARGO_PKG_VERSION");<|MERGE_RESOLUTION|>--- conflicted
+++ resolved
@@ -19,24 +19,11 @@
 //! This library supports reading, creating and embedding C2PA data
 //! with JPEG and PNG images.
 //!
-<<<<<<< HEAD
 //! # Example: Reading a ManifestStore
-=======
-//! # Example: Reading a `ManifestStore`
->>>>>>> 36493ab6
 //!
 //! ```
 //! # use c2pa::Result;
 //! use c2pa::{assertions::Actions, ManifestStore};
-<<<<<<< HEAD
-//! # fn main() -> Result<()> {
-//! let manifest_store = ManifestStore::from_file("tests/fixtures/C.jpg")?;
-//! println!("{}", manifest_store);
-//! if let Some(manifest) = manifest_store.get_active() {
-//!     let actions:Actions = manifest.find_assertion(Actions::LABEL)?;
-//!     for action in actions.actions {
-//!         println!("{}\n",action.label);
-=======
 //!
 //! # fn main() -> Result<()> {
 //! let manifest_store = ManifestStore::from_file("tests/fixtures/C.jpg")?;
@@ -46,18 +33,13 @@
 //!     let actions: Actions = manifest.find_assertion(Actions::LABEL)?;
 //!     for action in actions.actions {
 //!         println!("{}\n", action.label);
->>>>>>> 36493ab6
 //!     }
 //! }
 //! # Ok(())
 //! # }
 //! ```
 //!
-<<<<<<< HEAD
 //! # Example: Adding a Manifest to a file
-=======
-//! # Example: Adding a `Manifest` to a file
->>>>>>> 36493ab6
 //!
 //! ```
 //! # use c2pa::Result;
