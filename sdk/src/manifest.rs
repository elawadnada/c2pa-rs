--- conflicted
+++ resolved
@@ -1126,7 +1126,6 @@
         manifest.add_assertion(&cbor).expect("add_assertion");
         let store = manifest.to_store().expect("to_store");
 
-<<<<<<< HEAD
         let _manifest2 = Manifest::from_store(
             &store,
             &store.provenance_label().unwrap(),
@@ -1134,14 +1133,8 @@
             None,
         )
         .expect("from_store");
-        println!("{}", store);
-        println!("{:?}", _manifest2);
-=======
-        let _manifest2 =
-            Manifest::from_store(&store, &store.provenance_label().unwrap()).expect("from_store");
         println!("{store}");
         println!("{_manifest2:?}");
->>>>>>> aadbb322
         let cbor2: UserCbor = manifest.find_assertion(LABEL).expect("get_assertion");
         assert_eq!(cbor, cbor2);
     }
@@ -1270,7 +1263,7 @@
         let store = manifest.to_store().expect("to_store");
         println!("{store}");
         let active_label = store.provenance_label().unwrap();
-<<<<<<< HEAD
+
         let manifest2 = Manifest::from_store(
             &store,
             &active_label,
@@ -1278,11 +1271,8 @@
             None,
         )
         .expect("from_store");
-        println!("{}", manifest2);
-=======
-        let manifest2 = Manifest::from_store(&store, &active_label).expect("from_store");
         println!("{manifest2}");
->>>>>>> aadbb322
+
         // now check to see if we have three separate assertions with different instances
         let action2: Result<Actions> = manifest2.find_assertion_with_instance(Actions::LABEL, 2);
         assert!(action2.is_ok());
@@ -1430,12 +1420,7 @@
         );
         #[cfg(feature = "add_thumbnails")]
         assert!(manifest_store.get_active().unwrap().thumbnail().is_some());
-
-<<<<<<< HEAD
-        //println!("{}", manifest_store);
-=======
-        println!("{manifest_store}");
->>>>>>> aadbb322
+        //println!("{manifest_store}");main
     }
 
     #[cfg(feature = "file_io")]
