// Copyright 2022 Adobe. All rights reserved.
// This file is licensed to you under the Apache License,
// Version 2.0 (http://www.apache.org/licenses/LICENSE-2.0)
// or the MIT license (http://opensource.org/licenses/MIT),
// at your option.

// Unless required by applicable law or agreed to in writing,
// this software is distributed on an "AS IS" BASIS, WITHOUT
// WARRANTIES OR REPRESENTATIONS OF ANY KIND, either express or
// implied. See the LICENSE-MIT and LICENSE-APACHE files for the
// specific language governing permissions and limitations under
// each license.

use std::{borrow::Cow, collections::HashMap, io::Cursor};
#[cfg(feature = "file_io")]
use std::{fs::create_dir_all, path::Path};

use log::{debug, error};
#[cfg(feature = "json_schema")]
use schemars::JsonSchema;
use serde::{de::DeserializeOwned, Deserialize, Serialize};
use serde_json::Value;
use uuid::Uuid;

#[cfg(feature = "file_io")]
use crate::AsyncSigner;
use crate::{
    assertion::{AssertionBase, AssertionData},
    assertions::{
        labels, Actions, CreativeWork, DataHash, Exif, SoftwareAgent, Thumbnail, User, UserCbor,
    },
    asset_io::{CAIRead, CAIReadWrite},
    claim::{Claim, RemoteManifest},
    error::{Error, Result},
    jumbf,
    resource_store::{skip_serializing_resources, ResourceRef, ResourceStore},
    salt::DefaultSalt,
    store::Store,
    ClaimGeneratorInfo, HashRange, Ingredient, ManifestAssertion, ManifestAssertionKind,
    RemoteSigner, Signer,
};

/// A Manifest represents all the information in a c2pa manifest
#[derive(Debug, Default, Deserialize, Serialize)]
#[cfg_attr(feature = "json_schema", derive(JsonSchema))]
pub struct Manifest {
    /// Optional prefix added to the generated Manifest Label
    /// This is typically Internet domain name for the vendor (i.e. `adobe`)
    #[serde(skip_serializing_if = "Option::is_none")]
    vendor: Option<String>,

    /// A User Agent formatted string identifying the software/hardware/system produced this claim
    /// Spaces are not allowed in names, versions can be specified with product/1.0 syntax
    #[serde(default = "default_claim_generator")]
    pub claim_generator: String,

    ///
    #[serde(skip_serializing_if = "Option::is_none")]
    pub claim_generator_info: Option<Vec<ClaimGeneratorInfo>>,

    /// A human-readable title, generally source filename.
    #[serde(skip_serializing_if = "Option::is_none")]
    title: Option<String>,

    /// The format of the source file as a MIME type.
    #[serde(default = "default_format")]
    format: String,

    /// Instance ID from `xmpMM:InstanceID` in XMP metadata.
    #[serde(default = "default_instance_id")]
    instance_id: String,

    #[serde(skip_serializing_if = "Option::is_none")]
    claim_generator_hints: Option<HashMap<String, Value>>,

    #[serde(skip_serializing_if = "Option::is_none")]
    thumbnail: Option<ResourceRef>,

    /// A List of ingredients
    #[serde(default = "default_vec::<Ingredient>")]
    ingredients: Vec<Ingredient>,

    /// A List of verified credentials
    #[serde(skip_serializing_if = "Option::is_none")]
    credentials: Option<Vec<Value>>,

    /// A list of assertions
    #[serde(default = "default_vec::<ManifestAssertion>")]
    assertions: Vec<ManifestAssertion>,

    /// A list of redactions - URIs to a redacted assertions
    #[serde(skip_serializing_if = "Option::is_none")]
    redactions: Option<Vec<String>>,

    /// Signature data (only used for reporting)
    #[serde(skip_serializing_if = "Option::is_none")]
    signature_info: Option<SignatureInfo>,

    #[serde(skip_serializing_if = "Option::is_none")]
    label: Option<String>,

    /// Indicates where a generated manifest goes
    #[serde(skip)]
    remote_manifest: Option<RemoteManifest>,

    /// container for binary assets (like thumbnails)
    #[serde(skip_deserializing)]
    #[serde(skip_serializing_if = "skip_serializing_resources")]
    resources: ResourceStore,
}

fn default_claim_generator() -> String {
    format!("{}/{}", env!("CARGO_PKG_NAME"), env!("CARGO_PKG_VERSION"))
}

fn default_instance_id() -> String {
    format!("xmp:iid:{}", Uuid::new_v4())
}

fn default_format() -> String {
    "application/octet-stream".to_owned()
}

fn default_vec<T>() -> Vec<T> {
    Vec::new()
}

impl Manifest {
    /// Create a new Manifest
    /// requires a claim_generator string (User Agent))
    pub fn new<S: Into<String>>(claim_generator: S) -> Self {
        Self {
            claim_generator: claim_generator.into(),
            format: default_format(),
            instance_id: default_instance_id(),
            ..Default::default()
        }
    }

    /// Returns a User Agent formatted string identifying the software/hardware/system produced this claim
    pub fn claim_generator(&self) -> &str {
        self.claim_generator.as_str()
    }

    /// returns the manifest label for this Manifest, as referenced in a ManifestStore
    pub fn label(&self) -> Option<&str> {
        self.label.as_deref()
    }

    /// Returns a MIME content_type for the asset associated with this manifest.
    pub fn format(&self) -> &str {
        &self.format
    }

    /// Returns the instance identifier.
    pub fn instance_id(&self) -> &str {
        &self.instance_id
    }

    /// Returns a user-displayable title for this manifest
    pub fn title(&self) -> Option<&str> {
        self.title.as_deref()
    }

    /// Returns thumbnail tuple with Some((format, bytes)) or None
    pub fn thumbnail(&self) -> Option<(&str, Cow<Vec<u8>>)> {
        self.thumbnail
            .as_ref()
            .and_then(|t| Some(t.format.as_str()).zip(self.resources.get(&t.identifier).ok()))
    }

    /// Returns a thumbnail ResourceRef or `None`.
    pub fn thumbnail_ref(&self) -> Option<&ResourceRef> {
        self.thumbnail.as_ref()
    }

    /// Returns immutable [Ingredient]s used by this Manifest
    /// This can include a parent as well as any placed assets
    pub fn ingredients(&self) -> &[Ingredient] {
        &self.ingredients
    }

    /// Returns mutable [Ingredient]s used by this Manifest
    /// This can include a parent as well as any placed assets
    pub fn ingredients_mut(&mut self) -> &mut [Ingredient] {
        &mut self.ingredients
    }

    /// Returns Assertions for this Manifest
    pub fn assertions(&self) -> &[ManifestAssertion] {
        &self.assertions
    }

    /// Returns Verifiable Credentials
    pub fn credentials(&self) -> Option<&[Value]> {
        self.credentials.as_deref()
    }

    /// Sets the vendor prefix to be used when generating manifest labels
    /// Optional prefix added to the generated Manifest Label
    /// This is typically a lower case Internet domain name for the vendor (i.e. `adobe`)
    pub fn set_vendor<S: Into<String>>(&mut self, vendor: S) -> &mut Self {
        self.vendor = Some(vendor.into());
        self
    }

    /// Sets the label for this manifest
    /// A label will be generated if this is not called
    /// This is needed if embedding a URL that references the manifest label
    pub fn set_label<S: Into<String>>(&mut self, label: S) -> &mut Self {
        self.label = Some(label.into());
        self
    }

    /// Sets a human readable name for the product that created this manifest
    pub fn set_claim_generator<S: Into<String>>(&mut self, generator: S) -> &mut Self {
        self.claim_generator = generator.into();
        self
    }

    /// Sets a human-readable title for this ingredient.
    pub fn set_format<S: Into<String>>(&mut self, format: S) -> &mut Self {
        self.format = format.into();
        self
    }

    /// Sets a human-readable title for this ingredient.
    pub fn set_instance_id<S: Into<String>>(&mut self, instance_id: S) -> &mut Self {
        self.instance_id = instance_id.into();
        self
    }

    /// Sets a human-readable title for this ingredient.
    pub fn set_title<S: Into<String>>(&mut self, title: S) -> &mut Self {
        self.title = Some(title.into());
        self
    }

    /// Sets the thumbnail from a ResourceRef.
    pub fn set_thumbnail_ref(&mut self, thumbnail: ResourceRef) -> Result<&mut Self> {
        // verify the resource referenced exists
        if thumbnail.format != "none" && !self.resources.exists(&thumbnail.identifier) {
            return Err(Error::NotFound);
        };
        self.thumbnail = Some(thumbnail);
        Ok(self)
    }

    /// Sets the thumbnail format and image data.
    pub fn set_thumbnail<S: Into<String>, B: Into<Vec<u8>>>(
        &mut self,
        format: S,
        thumbnail: B,
    ) -> Result<&mut Self> {
        let base_id = self
            .label()
            .unwrap_or_else(|| self.instance_id())
            .to_string();
        self.thumbnail = Some(
            self.resources
                .add_with(&base_id, &format.into(), thumbnail)?,
        );
        Ok(self)
    }

    /// If set, the embed calls will create a sidecar .c2pa manifest file next to the output file
    /// No change will be made to the output file
    pub fn set_sidecar_manifest(&mut self) -> &mut Self {
        self.remote_manifest = Some(RemoteManifest::SideCar);
        self
    }

    /// If set, the embed calls will put the remote url into the output file xmp provenance
    /// and create a c2pa manifest file next to the output file
    pub fn set_remote_manifest<S: Into<String>>(&mut self, remote_url: S) -> &mut Self {
        self.remote_manifest = Some(RemoteManifest::Remote(remote_url.into()));
        self
    }

    /// If set, the embed calls will put the remote url into the output file xmp provenance
    /// and will embed the manifest into the output file
    pub fn set_embedded_manifest_with_remote_ref<S: Into<String>>(
        &mut self,
        remote_url: S,
    ) -> &mut Self {
        self.remote_manifest = Some(RemoteManifest::EmbedWithRemote(remote_url.into()));
        self
    }

    pub fn signature_info(&self) -> Option<&SignatureInfo> {
        self.signature_info.as_ref()
    }

    /// Returns the parent ingredient if it exists
    pub fn parent(&self) -> Option<&Ingredient> {
        self.ingredients.iter().find(|i| i.is_parent())
    }

    /// Sets the parent ingredient, assuring it is first and setting the is_parent flag
    pub fn set_parent(&mut self, mut ingredient: Ingredient) -> Result<&mut Self> {
        // there should only be one parent so return an error if we already have one
        if self.parent().is_some() {
            error!("parent already added");
            return Err(Error::BadParam("Parent parent already added".to_owned()));
        }
        ingredient.set_is_parent();
        self.ingredients.insert(0, ingredient);

        Ok(self)
    }

    /// Add an ingredient removing duplicates (consumes the asset)
    pub fn add_ingredient(&mut self, ingredient: Ingredient) -> &mut Self {
        self.ingredients.push(ingredient);
        self
    }

    /// Adds assertion using given label and any serde serializable
    /// The data for predefined assertions must be in correct format
    ///
    /// # Example: Creating a custom assertion from a serde_json object.
    ///```
    /// # use c2pa::Result;
    /// use c2pa::Manifest;
    /// use serde_json::json;
    /// # fn main() -> Result<()> {
    /// let mut manifest = Manifest::new("my_app");
    /// let value = json!({"my_tag": "Anything I want"});
    /// manifest.add_labeled_assertion("org.contentauth.foo", &value)?;
    /// # Ok(())
    /// # }
    /// ```
    pub fn add_labeled_assertion<S: Into<String>, T: Serialize>(
        &mut self,
        label: S,
        data: &T,
    ) -> Result<&mut Self> {
        self.assertions
            .push(ManifestAssertion::from_labeled_assertion(label, data)?);
        Ok(self)
    }

    /// Adds ManifestAssertions from existing assertions
    /// The data for standard assertions must be in correct format
    ///
    /// # Example: Creating a from an Actions object.
    ///```
    /// # use c2pa::Result;
    /// use c2pa::{
    ///     assertions::{c2pa_action, Action, Actions},
    ///     Manifest,
    /// };
    /// # fn main() -> Result<()> {
    /// let mut manifest = Manifest::new("my_app");
    /// let actions = Actions::new().add_action(Action::new(c2pa_action::EDITED));
    /// manifest.add_assertion(&actions)?;
    /// # Ok(())
    /// # }
    /// ```
    pub fn add_assertion<T: Serialize + AssertionBase>(&mut self, data: &T) -> Result<&mut Self> {
        self.assertions
            .push(ManifestAssertion::from_assertion(data)?);
        Ok(self)
    }

    /// Retrieves an assertion by label if it exists or Error::NotFound
    ///
    /// Example: Find an Actions Assertion
    /// ```
    /// # use c2pa::Result;
    /// use c2pa::{
    ///     assertions::{c2pa_action, Action, Actions},
    ///     Manifest,
    /// };
    /// # fn main() -> Result<()> {
    /// let mut manifest = Manifest::new("my_app");
    /// let actions = Actions::new().add_action(Action::new(c2pa_action::EDITED));
    /// manifest.add_assertion(&actions)?;
    ///
    /// let actions: Actions = manifest.find_assertion(Actions::LABEL)?;
    /// for action in actions.actions {
    ///     println!("{}", action.action());
    /// }
    /// # Ok(())
    /// # }
    /// ```
    pub fn find_assertion<T: DeserializeOwned>(&self, label: &str) -> Result<T> {
        if let Some(manifest_assertion) = self.assertions.iter().find(|a| a.label() == label) {
            manifest_assertion.to_assertion()
        } else {
            Err(Error::NotFound)
        }
    }

    /// Retrieves an assertion by label and instance if it exists or Error::NotFound
    pub fn find_assertion_with_instance<T: DeserializeOwned>(
        &self,
        label: &str,
        instance: usize,
    ) -> Result<T> {
        if let Some(manifest_assertion) = self
            .assertions
            .iter()
            .find(|a| a.label() == label && a.instance() == instance)
        {
            manifest_assertion.to_assertion()
        } else {
            Err(Error::NotFound)
        }
    }

    /// Redacts an assertion from the parent [Ingredient] of this manifest using the provided
    /// assertion label.
    pub fn add_redaction<S: Into<String>>(&mut self, label: S) -> Result<&mut Self> {
        // todo: any way to verify if this assertion exists in the parent claim here?
        match self.redactions.as_mut() {
            Some(redactions) => redactions.push(label.into()),
            None => self.redactions = Some([label.into()].to_vec()),
        }
        Ok(self)
    }

    /// Add verifiable credentials
    pub fn add_verifiable_credential<T: Serialize>(&mut self, data: &T) -> Result<&mut Self> {
        let value = serde_json::to_value(data).map_err(|_err| Error::AssertionEncoding)?;
        match self.credentials.as_mut() {
            Some(credentials) => credentials.push(value),
            None => self.credentials = Some([value].to_vec()),
        }
        Ok(self)
    }

    /// Sets the signature information for the report
    fn set_signature(
        &mut self,
        issuer: Option<&String>,
        time: Option<&String>,
        cert_serial: Option<&String>,
    ) -> &mut Self {
        self.signature_info = Some(SignatureInfo {
            issuer: issuer.cloned(),
            time: time.cloned(),
            cert_serial_number: cert_serial.cloned(),
        });
        self
    }

    /// Returns the name of the signature issuer
    pub fn issuer(&self) -> Option<String> {
        self.signature_info.to_owned().and_then(|sig| sig.issuer)
    }

    /// Returns the time that the manifest was signed
    pub fn time(&self) -> Option<String> {
        self.signature_info.to_owned().and_then(|sig| sig.time)
    }

    /// Return an immutable reference to the manifest resources
    pub fn resources(&self) -> &ResourceStore {
        &self.resources
    }

    /// Return a mutable reference to the manifest resources
    pub fn resources_mut(&mut self) -> &mut ResourceStore {
        &mut self.resources
    }

    /// Creates a Manifest from a JSON string formatted as a Manifest
    pub fn from_json(json: &str) -> Result<Self> {
        serde_json::from_slice(json.as_bytes()).map_err(Error::JsonError)
    }

    /// Setting a base path will make the manifest use resource files instead of memory buffers
    ///
    /// The files will be relative to the given base path
    /// Ingredients resources will also be relative to this path
    #[cfg(feature = "file_io")]
    pub fn with_base_path<P: AsRef<Path>>(&mut self, base_path: P) -> Result<&Self> {
        create_dir_all(&base_path)?;
        self.resources.set_base_path(base_path.as_ref());
        for i in 0..self.ingredients.len() {
            // todo: create different subpath for each ingredient?
            self.ingredients[i].with_base_path(base_path.as_ref())?;
        }
        Ok(self)
    }

    // Generates a Manifest given a store and a manifest label
    pub(crate) fn from_store(
        store: &Store,
        manifest_label: &str,
        #[cfg(feature = "file_io")] resource_path: Option<&Path>,
    ) -> Result<Self> {
        let claim = store
            .get_claim(manifest_label)
            .ok_or_else(|| Error::ClaimMissing {
                label: manifest_label.to_owned(),
            })?;

        // extract vendor from claim label
        let claim_generator = claim.claim_generator().to_owned();

        let mut manifest = Manifest::new(claim_generator);

        #[cfg(feature = "file_io")]
        if let Some(base_path) = resource_path {
            manifest.with_base_path(base_path)?;
        }

        if let Some(info_vec) = claim.claim_generator_info() {
            let mut generators = Vec::new();
            let id_base = manifest.instance_id().to_owned();
            for claim_info in info_vec {
                let mut info = claim_info.to_owned();
                if let Some(icon) = claim_info.icon.as_ref() {
                    info.set_icon(icon.to_resource_ref(
                        manifest.resources_mut(),
                        claim,
                        &id_base,
                    )?);
                }
                generators.push(info);
            }
            manifest.claim_generator_info = Some(generators);
        }

        manifest.set_label(claim.label());
        manifest.claim_generator_hints = claim.get_claim_generator_hint_map().cloned();

        // get credentials converting from AssertionData to Value
        let credentials: Vec<Value> = claim
            .get_verifiable_credentials()
            .iter()
            .filter_map(|d| match d {
                AssertionData::Json(s) => serde_json::from_str(s).ok(),
                _ => None,
            })
            .collect();

        if !credentials.is_empty() {
            manifest.credentials = Some(credentials);
        }

        manifest.redactions = claim.redactions().map(|rs| {
            rs.iter()
                .filter_map(|r| jumbf::labels::assertion_label_from_uri(r))
                .collect()
        });

        if let Some(title) = claim.title() {
            manifest.set_title(title);
        }
        manifest.set_format(claim.format());
        manifest.set_instance_id(claim.instance_id());

        for claim_assertion in claim.claim_assertion_store().iter() {
            let assertion = claim_assertion.assertion();
            let label = claim_assertion.label();
            let base_label = assertion.label();
            debug!("assertion = {}", &label);
            match base_label.as_ref() {
                base if base.starts_with(labels::ACTIONS) => {
                    let mut actions = Actions::from_assertion(assertion)?;
                    let id = manifest.instance_id().to_owned();

                    for action in actions.actions_mut() {
                        if let Some(SoftwareAgent::ClaimGeneratorInfo(info)) =
                            action.software_agent_mut()
                        {
                            if let Some(icon) = info.icon.as_mut() {
                                let icon = icon.to_resource_ref(
                                    manifest.resources_mut(),
                                    claim,
                                    id.as_str(),
                                )?;
                                info.set_icon(icon);
                            }
                        }
                    }

                    // convert icons in templates to resource refs
                    if let Some(templates) = actions.templates.as_mut() {
                        for template in templates {
                            // replace icon with resource ref
                            template.icon = match template.icon.take() {
                                Some(icon) => Some(icon.to_resource_ref(
                                    manifest.resources_mut(),
                                    claim,
                                    id.as_str(),
                                )?),
                                None => None,
                            };

                            // replace software agent with resource ref
                            template.software_agent = match template.software_agent.take() {
                                Some(SoftwareAgent::ClaimGeneratorInfo(mut info)) => {
                                    if let Some(icon) = info.icon.as_mut() {
                                        let icon = icon.to_resource_ref(
                                            manifest.resources_mut(),
                                            claim,
                                            id.as_str(),
                                        )?;
                                        info.set_icon(icon);
                                    }
                                    Some(SoftwareAgent::ClaimGeneratorInfo(info))
                                }
                                agent => agent,
                            };
                        }
                    }
                    let manifest_assertion = ManifestAssertion::from_assertion(&actions)?
                        .set_instance(claim_assertion.instance());
                    manifest.assertions.push(manifest_assertion);
                }
                base if base.starts_with(labels::INGREDIENT) => {
                    // note that we use the original label here, not the base label
                    let assertion_uri = jumbf::labels::to_assertion_uri(claim.label(), &label);
                    let ingredient = Ingredient::from_ingredient_uri(
                        store,
                        manifest_label,
                        &assertion_uri,
                        #[cfg(feature = "file_io")]
                        resource_path,
                    )?;
                    manifest.add_ingredient(ingredient);
                }
                labels::DATA_HASH | labels::BMFF_HASH | labels::BOX_HASH => {
                    // do not include data hash when reading manifests
                }
                label if label.starts_with(labels::CLAIM_THUMBNAIL) => {
                    let thumbnail = Thumbnail::from_assertion(assertion)?;
                    manifest.set_thumbnail(thumbnail.content_type, thumbnail.data)?;
                }
                _ => {
                    // inject assertions for all other assertions
                    match assertion.decode_data() {
                        AssertionData::Json(_) | AssertionData::Cbor(_) => {
                            let value = assertion.as_json_object()?;
                            let ma = ManifestAssertion::new(base_label, value)
                                .set_instance(claim_assertion.instance())
                                .set_kind(ManifestAssertionKind::Json);

                            manifest.assertions.push(ma);
                        }

                        // todo: support binary forms
                        AssertionData::Binary(_x) => {}
                        AssertionData::Uuid(_, _) => {}
                    }
                }
            }
        }

        let issuer = claim.signing_issuer();
        let signing_time = claim
            .signing_time()
            .map(|signing_time| signing_time.to_rfc3339());

        if issuer.is_some() || signing_time.is_some() {
            debug!(
                "added signature issuer={:?} time={:?}",
                issuer, signing_time
            );
            manifest.set_signature(
                issuer.as_ref(),
                signing_time.as_ref(),
                claim.signing_cert_serial().as_ref(),
            );
        }

        Ok(manifest)
    }

    /// Sets the asset field from data in a file
    /// the information in the claim should reflect the state of the asset it is embedded in
    /// this method can be used to ensure that data is correct
    /// it will extract filename,format and xmp info and generate a thumbnail
    #[cfg(feature = "file_io")]
    pub fn set_asset_from_path<P: AsRef<Path>>(&mut self, path: P) -> Result<()> {
        // Gather the information we need from the target path
        let ingredient = Ingredient::from_file_info(path.as_ref());

        self.set_format(ingredient.format());
        self.set_instance_id(ingredient.instance_id());

        // if there is already an asset title preserve it
        if self.title().is_none() {
            self.set_title(ingredient.title());
        }

        // if a thumbnail is not already defined, create one here
        if self.thumbnail_ref().is_none() {
            #[cfg(feature = "add_thumbnails")]
            if let Ok((format, image)) = crate::utils::thumbnail::make_thumbnail(path.as_ref()) {
                // Do not write this as a file when reading from files
                let base_path = self.resources_mut().take_base_path();
                self.set_thumbnail(format, image)?;
                if let Some(path) = base_path {
                    self.resources_mut().set_base_path(path)
                }
            }
        }
        Ok(())
    }

    // Convert a Manifest into a Claim
    pub(crate) fn to_claim(&self) -> Result<Claim> {
        // add library identifier to claim_generator
        let generator = format!(
            "{} {}/{}",
            &self.claim_generator,
            crate::NAME,
            crate::VERSION
        );

        let mut claim = match self.label() {
            Some(label) => Claim::new_with_user_guid(&generator, &label.to_string()),
            None => Claim::new(&generator, self.vendor.as_deref()),
        };

        if let Some(info_vec) = self.claim_generator_info.as_ref() {
            for info in info_vec {
                let mut claim_info = info.to_owned();
                if let Some(icon) = claim_info.icon.as_ref() {
                    claim_info.icon = Some(icon.to_hashed_uri(self.resources(), &mut claim)?);
                }
                claim.add_claim_generator_info(claim_info);
            }
        }

        if let Some(remote_op) = &self.remote_manifest {
            match remote_op {
                RemoteManifest::NoRemote => (),
                RemoteManifest::SideCar => claim.set_external_manifest(),
                RemoteManifest::Remote(r) => claim.set_remote_manifest(r)?,
                RemoteManifest::EmbedWithRemote(r) => claim.set_embed_remote_manifest(r)?,
            };
        }

        if let Some(title) = self.title() {
            claim.set_title(Some(title.to_owned()));
        }
        claim.format = self.format().to_owned();
        claim.instance_id = self.instance_id().to_owned();

        if let Some(thumb_ref) = self.thumbnail_ref() {
            // Setting the format to "none" will ensure that no claim thumbnail is added
            if thumb_ref.format != "none" {
                let data = self.resources.get(&thumb_ref.identifier)?;
                claim.add_assertion(&Thumbnail::new(
                    &labels::add_thumbnail_format(labels::CLAIM_THUMBNAIL, &thumb_ref.format),
                    data.into_owned(),
                ))?;
            }
        }

        // add any verified credentials - needs to happen early so we can reference them
        let mut vc_table = HashMap::new();
        if let Some(verified_credentials) = self.credentials.as_ref() {
            for vc in verified_credentials {
                let vc_str = &vc.to_string();
                let id = Claim::vc_id(vc_str)?;
                vc_table.insert(id, claim.add_verifiable_credential(vc_str)?);
            }
        }

        let mut ingredient_map = HashMap::new();
        // add all ingredients to the claim
        for ingredient in &self.ingredients {
            let uri = ingredient.add_to_claim(&mut claim, self.redactions.clone())?;
            ingredient_map.insert(ingredient.instance_id(), uri);
        }

        let salt = DefaultSalt::default();

        // add any additional assertions
        for manifest_assertion in &self.assertions {
            match manifest_assertion.label() {
                l if l.starts_with(Actions::LABEL) => {
                    let version = labels::version(l);

                    let mut actions: Actions = manifest_assertion.to_assertion()?;

                    let ingredients_key = match version {
                        None | Some(1) => "ingredient",
                        Some(2) => "ingredients",
                        _ => return Err(Error::AssertionUnsupportedVersion),
                    };

                    // fixup parameters field from instance_id to ingredient uri
                    let needs_ingredient: Vec<(usize, crate::assertions::Action)> = actions
                        .actions()
                        .iter()
                        .enumerate()
                        .filter_map(|(i, a)| {
                            if a.instance_id().is_some()
                                && a.get_parameter(ingredients_key).is_none()
                            {
                                Some((i, a.clone()))
                            } else {
                                None
                            }
                        })
                        .collect();

                    for (index, action) in needs_ingredient {
                        if let Some(id) = action.instance_id() {
                            if let Some(hash_url) = ingredient_map.get(id) {
                                let update = match ingredients_key {
                                    "ingredient" => {
                                        action.set_parameter(ingredients_key, hash_url.clone())
                                    }
                                    _ => {
                                        // we only support on instanceId for actions, so only one ingredient on writing
                                        action.set_parameter(ingredients_key, [hash_url.clone()])
                                    }
                                }?;
                                actions = actions.update_action(index, update);
                            }
                        }
                    }

                    if let Some(templates) = actions.templates.as_mut() {
                        for template in templates {
                            // replace icon with hashed_uri
                            template.icon = match template.icon.take() {
                                Some(icon) => {
                                    Some(icon.to_hashed_uri(self.resources(), &mut claim)?)
                                }
                                None => None,
                            };

                            // replace software agent with hashed_uri
                            template.software_agent = match template.software_agent.take() {
                                Some(SoftwareAgent::ClaimGeneratorInfo(mut info)) => {
                                    if let Some(icon) = info.icon.as_mut() {
                                        let icon =
                                            icon.to_hashed_uri(self.resources(), &mut claim)?;
                                        info.set_icon(icon);
                                    }
                                    Some(SoftwareAgent::ClaimGeneratorInfo(info))
                                }
                                agent => agent,
                            };
                        }
                    }

                    // convert icons in software agents to hashed uris
                    let actions_mut = actions.actions_mut();
                    #[allow(clippy::needless_range_loop)]
                    // clippy is wrong here, we reference index twice
                    for index in 0..actions_mut.len() {
                        let action = &actions_mut[index];
                        if let Some(SoftwareAgent::ClaimGeneratorInfo(info)) =
                            action.software_agent()
                        {
                            if let Some(icon) = info.icon.as_ref() {
                                let mut info = info.to_owned();
                                let icon_uri = icon.to_hashed_uri(self.resources(), &mut claim)?;
                                let update = info.set_icon(icon_uri);
                                let mut action = action.to_owned();
                                action = action.set_software_agent(update.to_owned());
                                actions_mut[index] = action;
                            }
                        }
                    }

                    claim.add_assertion(&actions)
                }
                CreativeWork::LABEL => {
                    let mut cw: CreativeWork = manifest_assertion.to_assertion()?;
                    // insert a credentials field if we have a vc that matches the identifier
                    // todo: this should apply to any person, not just author
                    if let Some(cw_authors) = cw.author() {
                        let mut authors = Vec::new();
                        for a in cw_authors {
                            authors.push(
                                a.identifier()
                                    .and_then(|i| {
                                        vc_table
                                            .get(&i)
                                            .map(|uri| a.clone().add_credential(uri.clone()))
                                    })
                                    .unwrap_or_else(|| Ok(a.clone()))?,
                            );
                        }
                        cw = cw.set_author(&authors)?;
                    }
                    claim.add_assertion_with_salt(&cw, &salt)
                }
                Exif::LABEL => {
                    let exif: Exif = manifest_assertion.to_assertion()?;
                    claim.add_assertion_with_salt(&exif, &salt)
                }
                _ => match manifest_assertion.kind() {
                    ManifestAssertionKind::Cbor => claim.add_assertion_with_salt(
                        &UserCbor::new(
                            manifest_assertion.label(),
                            serde_cbor::to_vec(&manifest_assertion.value()?)?,
                        ),
                        &salt,
                    ),
                    ManifestAssertionKind::Json => claim.add_assertion_with_salt(
                        &User::new(
                            manifest_assertion.label(),
                            &serde_json::to_string(&manifest_assertion.value()?)?,
                        ),
                        &salt,
                    ),
                    ManifestAssertionKind::Binary => {
                        // todo: Support binary kinds
                        return Err(Error::AssertionEncoding);
                    }
                    ManifestAssertionKind::Uri => {
                        // todo: Support binary kinds
                        return Err(Error::AssertionEncoding);
                    }
                },
            }?;
        }

        Ok(claim)
    }

    // Convert a Manifest into a Store
    pub(crate) fn to_store(&self) -> Result<Store> {
        let claim = self.to_claim()?;
        // commit the claim
        let mut store = Store::new();
        let _provenance = store.commit_claim(claim)?;
        Ok(store)
    }

    // factor out this code to set up the destination path with a file
    // so we can use set_asset_from_path to initialize the right fields in Manifest
    #[cfg(feature = "file_io")]
    fn embed_prep<P: AsRef<Path>>(&mut self, source_path: P, dest_path: P) -> Result<P> {
        let mut copied = false;

        if !source_path.as_ref().exists() {
            let path = source_path.as_ref().to_string_lossy().into_owned();
            return Err(Error::FileNotFound(path));
        }
        // we need to copy the source to target before setting the asset info
        if !dest_path.as_ref().exists() {
            // ensure the path to the file exists
            if let Some(output_dir) = dest_path.as_ref().parent() {
                create_dir_all(output_dir)?;
            }
            std::fs::copy(&source_path, &dest_path)?;
            copied = true;
        }
        // first add the information about the target file
        self.set_asset_from_path(dest_path.as_ref())?;

        if copied {
            Ok(dest_path)
        } else {
            Ok(source_path)
        }
    }

    /// Embed a signed manifest into the target file using a supplied signer.
    ///
    /// # Example: Embed a manifest in a file
    ///
    /// ```
    /// # use c2pa::Result;
    /// use c2pa::{create_signer, Manifest, SigningAlg};
    /// use serde::Serialize;
    ///
    /// #[derive(Serialize)]
    /// struct Test {
    ///     my_tag: usize,
    /// }
    ///
    /// # fn main() -> Result<()> {
    /// let mut manifest = Manifest::new("my_app".to_owned());
    /// manifest.add_labeled_assertion("org.contentauth.test", &Test { my_tag: 42 })?;
    ///
    /// // Create a PS256 signer using certs and public key files.
    /// let signcert_path = "tests/fixtures/certs/ps256.pub";
    /// let pkey_path = "tests/fixtures/certs/ps256.pem";
    /// let signer = create_signer::from_files(signcert_path, pkey_path, SigningAlg::Ps256, None)?;
    ///
    /// // Embed a manifest using the signer.
    /// manifest.embed("tests/fixtures/C.jpg", "../target/test_file.jpg", &*signer)?;
    /// # Ok(())
    /// # }
    /// ```
    #[cfg(feature = "file_io")]
    pub fn embed<P: AsRef<Path>>(
        &mut self,
        source_path: P,
        dest_path: P,
        signer: &dyn Signer,
    ) -> Result<Vec<u8>> {
        // Add manifest info for this target file
        let source_path = self.embed_prep(source_path.as_ref(), dest_path.as_ref())?;

        // convert the manifest to a store
        let mut store = self.to_store()?;

        // sign and write our store to to the output image file
        store.save_to_asset(source_path.as_ref(), signer, dest_path.as_ref())
    }

    /// Embed a signed manifest into a stream using a supplied signer.
    /// returns the bytes of the  manifest that was embedded
    pub fn embed_from_memory(
        &mut self,
        format: &str,
        asset: &[u8],
        signer: &dyn Signer,
    ) -> Result<Vec<u8>> {
        // first make a copy of the asset that will contain our modified result
        // todo:: see if we can pass a trait with to_vec support like we to for Strings
        let asset = asset.to_vec();
        let mut stream = std::io::Cursor::new(asset);
        let mut output_stream = Cursor::new(Vec::new());
        self.embed_to_stream(format, &mut stream, &mut output_stream, signer)?;
        Ok(output_stream.into_inner())
    }

    /// Embed a signed manifest into a stream using a supplied signer.
<<<<<<< HEAD
    ///
    /// Returns the bytes of the new asset.
    ///
    /// We plan to deprecate this; please use embed_to_stream instead.
=======
    /// returns the bytes of the new asset
    #[deprecated(since = "0.27.2", note = "use embed_to_stream instead")]
>>>>>>> 2d440a21
    pub fn embed_stream(
        &mut self,
        format: &str,
        stream: &mut dyn CAIRead,
        signer: &dyn Signer,
    ) -> Result<Vec<u8>> {
        // sign and write our store to to the output image file
        let output_vec: Vec<u8> = Vec::new();
        let mut output_stream = Cursor::new(output_vec);

        self.embed_to_stream(format, stream, &mut output_stream, signer)?;

        Ok(output_stream.into_inner())
    }

    /// Embed a signed manifest into a stream using a supplied signer.
<<<<<<< HEAD
    ///
    /// Returns the bytes of c2pa_manifest that was embedded.
=======
    /// returns the bytes of c2pa_manifest that was embedded
>>>>>>> 2d440a21
    pub fn embed_to_stream(
        &mut self,
        format: &str,
        source: &mut dyn CAIRead,
        dest: &mut dyn CAIReadWrite,
        signer: &dyn Signer,
    ) -> Result<Vec<u8>> {
        self.set_format(format);
        // todo:: read instance_id from xmp from stream
        self.set_instance_id(format!("xmp:iid:{}", Uuid::new_v4()));

        // generate thumbnail if we don't already have one
        #[cfg(feature = "add_thumbnails")]
        {
            if self.thumbnail_ref().is_none() {
                if let Ok((format, image)) =
                    crate::utils::thumbnail::make_thumbnail_from_stream(format, source)
                {
                    self.set_thumbnail(format, image)?;
                }
            }
        }

        // convert the manifest to a store
        let mut store = self.to_store()?;

        // sign and write our store to to the output image file
        store.save_to_stream(format, source, dest, signer)
    }

    /// Embed a signed manifest into a stream using a supplied signer.
    /// returns the  asset generated and bytes of the manifest that was embedded
    //#[cfg(feature = "remote_wasm_sign")]
    pub async fn embed_from_memory_remote_signed(
        &mut self,
        format: &str,
        asset: &[u8],
        signer: &dyn RemoteSigner,
    ) -> Result<(Vec<u8>, Vec<u8>)> {
        self.set_format(format);
        // todo:: read instance_id from xmp from stream
        self.set_instance_id(format!("xmp:iid:{}", Uuid::new_v4()));

        // generate thumbnail if we don't already have one
        #[allow(unused_mut)] // so that this builds with WASM
        let mut stream = std::io::Cursor::new(asset);
        #[cfg(feature = "add_thumbnails")]
        {
            if self.thumbnail_ref().is_none() {
                if let Ok((format, image)) =
                    crate::utils::thumbnail::make_thumbnail_from_stream(format, &mut stream)
                {
                    self.set_thumbnail(format, image)?;
                }
            }
        }
        let asset = stream.into_inner();

        // convert the manifest to a store
        let mut store = self.to_store()?;

        // sign and write our store to to the output image file
        let (output_asset, output_manifest) = store
            .save_to_memory_remote_signed(format, asset, signer)
            .await?;

        Ok((output_asset, output_manifest))
    }

    /// Embed a signed manifest into the target file using a supplied [`AsyncSigner`].
    #[cfg(feature = "file_io")]
    pub async fn embed_async_signed<P: AsRef<Path>>(
        &mut self,
        source_path: P,
        dest_path: P,
        signer: &dyn AsyncSigner,
    ) -> Result<Vec<u8>> {
        // Add manifest info for this target file
        let source_path = self.embed_prep(source_path.as_ref(), dest_path.as_ref())?;
        // convert the manifest to a store
        let mut store = self.to_store()?;
        // sign and write our store to to the output image file
        store
            .save_to_asset_async(source_path.as_ref(), signer, dest_path.as_ref())
            .await
    }

    /// Embed a signed manifest into the target file using a supplied [`RemoteSigner`].
    #[cfg(feature = "file_io")]
    pub async fn embed_remote_signed<P: AsRef<Path>>(
        &mut self,
        source_path: P,
        dest_path: P,
        signer: &dyn RemoteSigner,
    ) -> Result<Vec<u8>> {
        // Add manifest info for this target file
        let source_path = self.embed_prep(source_path.as_ref(), dest_path.as_ref())?;
        // convert the manifest to a store
        let mut store = self.to_store()?;
        // sign and write our store to to the output image file
        store
            .save_to_asset_remote_signed(source_path.as_ref(), signer, dest_path.as_ref())
            .await
    }

    /// Removes any existing manifest from a file
    ///
    /// This should only be used for special cases, such as converting an embedded manifest
    /// to a cloud manifest
    #[cfg(feature = "file_io")]
    pub fn remove_manifest<P: AsRef<Path>>(asset_path: P) -> Result<()> {
        use crate::jumbf_io::remove_jumbf_from_file;
        remove_jumbf_from_file(asset_path.as_ref())
    }

    /// Generates a data hashed placeholder manifest for a file
    ///
    /// The return value is pre-formatted for insertion into a file of the given format
    /// For JPEG it is a series of App11 JPEG segments containing space for a manifest
    /// This is used to create a properly formatted file ready for signing
    pub fn data_hash_placeholder(&mut self, signer: &dyn Signer, format: &str) -> Result<Vec<u8>> {
        let dh: Result<DataHash> = self.find_assertion(DataHash::LABEL);
        if dh.is_err() {
            let mut ph = DataHash::new("jumbf manifest", "sha256");
            for _ in 0..10 {
                ph.add_exclusion(HashRange::new(0, 2));
            }
            self.add_assertion(&ph)?;
        }

        let mut store = self.to_store()?;
        let placeholder = store.get_data_hashed_manifest_placeholder(signer, format)?;
        Ok(placeholder)
    }

    /// Generates an data hashed embeddable manifest for a file
    ///
    /// The return value is pre-formatted for insertion into a file of the given format
    /// For JPEG it is a series of App11 JPEG segments containing a signed manifest
    /// This can directly replace a placeholder manifest to create a properly signed asset
    /// The data hash must contain exclusions and may contain pre-calculated hashes
    /// if an asset reader is provided, it will be used to calculate the data hash
    pub fn data_hash_embeddable_manifest(
        &mut self,
        dh: &DataHash,
        signer: &dyn Signer,
        format: &str,
        mut asset_reader: Option<&mut dyn CAIRead>,
    ) -> Result<Vec<u8>> {
        let mut store = self.to_store()?;
        if let Some(asset_reader) = asset_reader.as_deref_mut() {
            asset_reader.rewind()?;
        }
        let cm = store.get_data_hashed_embeddable_manifest(dh, signer, format, asset_reader)?;
        Ok(cm)
    }

    /// Generates a signed box hashed manifest, optionally preformatted for embedding
    ///
    /// The manifest must include a box hash assertion with correct hashes
    pub fn box_hash_embeddable_manifest(
        &mut self,
        signer: &dyn Signer,
        format: Option<&str>,
    ) -> Result<Vec<u8>> {
        let mut store = self.to_store()?;
        let mut cm = store.get_box_hashed_embeddable_manifest(signer)?;
        if let Some(format) = format {
            cm = store.get_composed_manifest(&cm, format)?;
        }
        Ok(cm)
    }
}

impl std::fmt::Display for Manifest {
    fn fmt(&self, f: &mut std::fmt::Formatter<'_>) -> std::fmt::Result {
        let json = serde_json::to_string_pretty(self).unwrap_or_default();
        f.write_str(&json)
    }
}
#[derive(Clone, Debug, Deserialize, Serialize)]
#[cfg_attr(feature = "json_schema", derive(JsonSchema))]
/// Holds information about a signature
pub struct SignatureInfo {
    /// human readable issuing authority for this signature
    #[serde(skip_serializing_if = "Option::is_none")]
    issuer: Option<String>,

    /// The serial number of the certificate
    #[serde(skip_serializing_if = "Option::is_none")]
    cert_serial_number: Option<String>,

    /// the time the signature was created
    #[serde(skip_serializing_if = "Option::is_none")]
    time: Option<String>,
}

#[cfg(test)]
pub(crate) mod tests {
    #![allow(clippy::expect_used)]
    #![allow(clippy::unwrap_used)]

    use std::io::Cursor;

    #[cfg(feature = "file_io")]
    use tempfile::tempdir;
    #[cfg(target_arch = "wasm32")]
    use wasm_bindgen_test::*;

    #[cfg(target_arch = "wasm32")]
    wasm_bindgen_test::wasm_bindgen_test_configure!(run_in_browser);

    use crate::{
        assertions::{c2pa_action, Action, Actions},
        utils::test::{temp_remote_signer, temp_signer, TEST_VC},
        Ingredient, Manifest, Result,
    };
    #[cfg(feature = "file_io")]
    use crate::{
        assertions::{labels::ACTIONS, DataHash},
        error::Error,
        hash_utils::HashRange,
        resource_store::ResourceRef,
        status_tracker::{DetailedStatusTracker, StatusTracker},
        store::Store,
        utils::test::{
            fixture_path, temp_dir_path, temp_fixture_path, write_jpeg_placeholder_file,
            TEST_SMALL_JPEG,
        },
        validation_status,
    };

    // example of random data structure as an assertion
    #[derive(serde::Serialize)]
    struct MyStruct {
        l1: String,
        l2: u32,
    }

    fn test_manifest() -> Manifest {
        Manifest::new("test".to_owned())
    }

    #[test]
    #[cfg(feature = "file_io")]
    fn from_file() {
        let mut manifest = test_manifest();
        let source_path = fixture_path(TEST_SMALL_JPEG);
        manifest
            .set_vendor("vendor".to_owned())
            .set_parent(Ingredient::from_file(&source_path).expect("from_file"))
            .expect("set_parent");

        let vc: serde_json::Value = serde_json::from_str(TEST_VC).unwrap();
        manifest
            .add_verifiable_credential(&vc)
            .expect("verifiable_credential");

        manifest
            .add_labeled_assertion(
                "my.assertion",
                &MyStruct {
                    l1: "some data".to_owned(),
                    l2: 5,
                },
            )
            .expect("add_assertion");

        let actions = Actions::new().add_action(
            Action::new(c2pa_action::EDITED)
                .set_parameter("name".to_owned(), "gaussian_blur")
                .unwrap(),
        );

        manifest.add_assertion(&actions).expect("add_assertion");

        manifest.add_ingredient(Ingredient::from_file(&source_path).expect("from_file"));

        // generate json and omit binary thumbnails for printout
        let mut json = serde_json::to_string_pretty(&manifest).expect("error to json");
        while let Some(index) = json.find("\"thumbnail\": [") {
            if let Some(idx2) = json[index..].find(']') {
                json = format!(
                    "{}\"thumbnail\": \"<omitted>\"{}",
                    &json[..index],
                    &json[index + idx2 + 1..]
                );
            }
        }

        // copy an image to use as our target
        let dir = tempdir().expect("temp dir");
        let test_output = dir.path().join("wc_embed_test.jpg");

        //embed a claim generated from this manifest
        let signer = temp_signer();

        let _store = manifest
            .embed(&source_path, &test_output, signer.as_ref())
            .expect("embed");

        assert_eq!(manifest.format(), "image/jpeg");
        assert_eq!(manifest.title(), Some("wc_embed_test.jpg"));
        if cfg!(feature = "add_thumbnails") {
            assert!(manifest.thumbnail().is_some());
        } else {
            assert!(manifest.thumbnail().is_none());
        }
        let ingredient = Ingredient::from_file(&test_output).expect("load_from_asset");
        assert!(ingredient.active_manifest().is_some());
    }

    #[test]
    #[cfg(feature = "file_io")]
    /// test assertion validation on actions, should generate an error
    fn ws_bad_assertion() {
        // copy an image to use as our target for embedding
        let ap = fixture_path(TEST_SMALL_JPEG);
        let temp_dir = tempdir().expect("temp dir");
        let test_output = temp_dir_path(&temp_dir, "ws_bad_assertion.jpg");
        std::fs::copy(ap, test_output).expect("copy");

        let mut manifest = test_manifest();

        manifest
            .add_labeled_assertion(
                "c2pa.actions",
                &MyStruct {
                    // add something that isn't an actions struct
                    l1: "some data".to_owned(),
                    l2: 5,
                },
            )
            .expect("add_assertion");

        // convert to store
        let result = manifest.to_store();

        println!("{result:?}");
        assert!(result.is_err())
    }

    #[test]
    fn test_verifiable_credential() {
        let mut manifest = test_manifest();
        let vc: serde_json::Value = serde_json::from_str(TEST_VC).unwrap();
        manifest
            .add_verifiable_credential(&vc)
            .expect("verifiable_credential");
        let store = manifest.to_store().expect("to_store");
        let claim = store.provenance_claim().unwrap();
        assert!(!claim.get_verifiable_credentials().is_empty());
    }

    #[test]
    fn test_assertion_user_cbor() {
        use crate::{assertions::UserCbor, Manifest};

        const LABEL: &str = "org.cai.test";
        const DATA: &str = r#"{ "l1":"some data", "l2":"some other data" }"#;
        let json: serde_json::Value = serde_json::from_str(DATA).unwrap();
        let data = serde_cbor::to_vec(&json).unwrap();
        let cbor = UserCbor::new(LABEL, data);
        let mut manifest = test_manifest();
        manifest.add_assertion(&cbor).expect("add_assertion");
        manifest.add_assertion(&cbor).expect("add_assertion");
        let store = manifest.to_store().expect("to_store");

        let _manifest2 = Manifest::from_store(
            &store,
            &store.provenance_label().unwrap(),
            #[cfg(feature = "file_io")]
            None,
        )
        .expect("from_store");
        println!("{store}");
        println!("{_manifest2:?}");
        let cbor2: UserCbor = manifest.find_assertion(LABEL).expect("get_assertion");
        assert_eq!(cbor, cbor2);
    }

    #[test]
    #[cfg(feature = "file_io")]
    fn test_redaction() {
        const ASSERTION_LABEL: &str = "stds.schema-org.CreativeWork";

        let temp_dir = tempdir().expect("temp dir");
        let output = temp_fixture_path(&temp_dir, TEST_SMALL_JPEG);
        let output2 = temp_fixture_path(&temp_dir, TEST_SMALL_JPEG);

        let mut manifest = test_manifest();

        manifest
            .add_labeled_assertion(
                ASSERTION_LABEL,
                &serde_json::json! (
                {
                    "@context": "https://schema.org",
                    "@type": "CreativeWork",
                    "author": [
                      {
                        "@type": "Person",
                        "name": "Joe Bloggs"
                      },

                    ]
                  }),
            )
            .expect("add_assertion");

        let signer = temp_signer();

        let c2pa_data = manifest
            .embed(&output, &output, signer.as_ref())
            .expect("embed");
        let mut validation_log = DetailedStatusTracker::new();

        let store1 = Store::load_from_memory("c2pa", &c2pa_data, true, &mut validation_log)
            .expect("load from memory");
        let claim1_label = store1.provenance_label().unwrap();
        let claim = store1.provenance_claim().unwrap();
        assert!(claim.get_claim_assertion(ASSERTION_LABEL, 0).is_some()); // verify the assertion is there

        // create a new claim and make the previous file a parent
        let mut manifest2 = test_manifest();
        manifest2
            .set_parent(Ingredient::from_file(&output).expect("from_file"))
            .expect("set_parent");

        // redact the assertion
        manifest2
            .add_redaction(ASSERTION_LABEL)
            .expect("add_redaction");

        //embed a claim in output2
        let signer = temp_signer();
        let _store2 = manifest2
            .embed(&output2, &output2, signer.as_ref())
            .expect("embed");

        let mut report = DetailedStatusTracker::new();
        let store3 = Store::load_from_asset(&output2, true, &mut report).unwrap();
        let claim2 = store3.provenance_claim().unwrap();

        // assert!(!claim2.get_verifiable_credentials().is_empty());

        // test that the redaction is in the new claim and the assertion is removed from the first one

        assert!(claim2.redactions().is_some());
        assert!(!claim2.redactions().unwrap().is_empty());
        assert!(!report.get_log().is_empty());
        let redacted_uri = &claim2.redactions().unwrap()[0];

        let claim1 = store3.get_claim(&claim1_label).unwrap();
        assert!(claim1.get_claim_assertion(redacted_uri, 0).is_none());
    }

    #[test]
    #[cfg(feature = "file_io")]
    fn test_action_assertion_redaction_error() {
        let temp_dir = tempdir().expect("temp dir");
        let parent_output = temp_fixture_path(&temp_dir, TEST_SMALL_JPEG);

        // Create parent with a c2pa_action type assertion.
        let mut parent_manifest = test_manifest();
        let actions = Actions::new().add_action(
            Action::new(c2pa_action::FILTERED)
                .set_parameter("name".to_owned(), "gaussian blur")
                .unwrap()
                .set_when("2015-06-26T16:43:23+0200"),
        );
        parent_manifest
            .add_assertion(&actions)
            .expect("add_assertion");

        let signer = temp_signer();
        parent_manifest
            .embed(&parent_output, &parent_output, signer.as_ref())
            .expect("embed");

        // Add parent_manifest as an ingredient of the new manifest and redact the assertion `c2pa.actions`.
        let mut manifest = test_manifest();
        manifest
            .set_parent(Ingredient::from_file(&parent_output).expect("from_file"))
            .expect("set_parent");
        assert!(manifest.add_redaction(ACTIONS).is_ok());

        // Attempt embedding the manifest with the invalid redaction.
        let redact_output = temp_fixture_path(&temp_dir, TEST_SMALL_JPEG);
        let embed_result = manifest.embed(&redact_output, &redact_output, signer.as_ref());
        assert!(matches!(
            embed_result.err().unwrap(),
            Error::AssertionInvalidRedaction
        ));
    }

    #[test]
    fn manifest_assertion_instances() {
        let mut manifest = Manifest::new("test".to_owned());
        let actions = Actions::new().add_action(Action::new(c2pa_action::EDITED));
        // add three assertions with the same label
        manifest.add_assertion(&actions).expect("add_assertion");
        manifest.add_assertion(&actions).expect("add_assertion");
        manifest.add_assertion(&actions).expect("add_assertion");

        // convert to a store and read back again
        let store = manifest.to_store().expect("to_store");
        println!("{store}");
        let active_label = store.provenance_label().unwrap();

        let manifest2 = Manifest::from_store(
            &store,
            &active_label,
            #[cfg(feature = "file_io")]
            None,
        )
        .expect("from_store");
        println!("{manifest2}");

        // now check to see if we have three separate assertions with different instances
        let action2: Result<Actions> = manifest2.find_assertion_with_instance(Actions::LABEL, 2);
        assert!(action2.is_ok());
        assert_eq!(action2.unwrap().actions()[0].action(), c2pa_action::EDITED);
    }

    #[cfg(all(feature = "file_io", feature = "openssl_sign"))]
    #[actix::test]
    async fn test_embed_async_sign() {
        let temp_dir = tempdir().expect("temp dir");
        let output = temp_fixture_path(&temp_dir, TEST_SMALL_JPEG);

        let async_signer =
            crate::openssl::temp_signer_async::AsyncSignerAdapter::new(crate::SigningAlg::Ps256);

        let mut manifest = test_manifest();
        manifest
            .embed_async_signed(&output, &output, &async_signer)
            .await
            .expect("embed");
        let manifest_store = crate::ManifestStore::from_file(&output).expect("from_file");
        assert!(manifest_store.active_label().is_some());
        assert_eq!(
            manifest_store.get_active().unwrap().title().unwrap(),
            TEST_SMALL_JPEG
        );
    }

    #[cfg(all(feature = "file_io", feature = "openssl_sign"))]
    #[actix::test]
    async fn test_embed_remote_sign() {
        let temp_dir = tempdir().expect("temp dir");
        let output = temp_fixture_path(&temp_dir, TEST_SMALL_JPEG);

        let remote_signer = temp_remote_signer();

        let mut manifest = test_manifest();
        manifest
            .embed_remote_signed(&output, &output, remote_signer.as_ref())
            .await
            .expect("embed");
        let manifest_store = crate::ManifestStore::from_file(&output).expect("from_file");
        assert!(manifest_store.active_label().is_some());
        assert_eq!(
            manifest_store.get_active().unwrap().title().unwrap(),
            TEST_SMALL_JPEG
        );
    }

    #[cfg(all(feature = "file_io", feature = "xmp_write"))]
    #[test]
    fn test_embed_user_label() {
        let temp_dir = tempdir().expect("temp dir");
        let output = temp_fixture_path(&temp_dir, TEST_SMALL_JPEG);

        let signer = temp_signer();

        let mut manifest = test_manifest();
        manifest.set_label("MyLabel");
        manifest
            .embed(&output, &output, signer.as_ref())
            .expect("embed");
        let manifest_store = crate::ManifestStore::from_file(&output).expect("from_file");
        assert_eq!(manifest_store.active_label(), Some("MyLabel"));
        assert_eq!(
            manifest_store.get_active().unwrap().title().unwrap(),
            TEST_SMALL_JPEG
        );
    }

    #[cfg(all(feature = "file_io", feature = "xmp_write"))]
    #[test]
    fn test_embed_sidecar_user_label() {
        let temp_dir = tempdir().expect("temp dir");
        let output = temp_fixture_path(&temp_dir, TEST_SMALL_JPEG);
        let sidecar = output.with_extension("c2pa");
        let fp = format!("file:/{}", sidecar.to_str().unwrap());
        let url = url::Url::parse(&fp).unwrap();

        let signer = temp_signer();

        let mut manifest = test_manifest();
        manifest.set_label("MyLabel");
        manifest.set_remote_manifest(url);
        let c2pa_data = manifest
            .embed(&output, &output, signer.as_ref())
            .expect("embed");

        //let manifest_store = crate::ManifestStore::from_file(&sidecar).expect("from_file");
        let manifest_store =
            crate::ManifestStore::from_bytes("c2pa", &c2pa_data, true).expect("from_bytes");
        assert_eq!(manifest_store.active_label(), Some("MyLabel"));
        assert_eq!(
            manifest_store.get_active().unwrap().title().unwrap(),
            TEST_SMALL_JPEG
        );
    }

    #[cfg_attr(not(target_arch = "wasm32"), actix::test)]
    #[cfg_attr(target_arch = "wasm32", wasm_bindgen_test)]
    async fn test_embed_jpeg_stream_wasm() {
        use crate::assertions::User;
        let image = include_bytes!("../tests/fixtures/earth_apollo17.jpg");
        // convert buffer to cursor with Read/Write/Seek capability

        let mut manifest = Manifest::new("my_app".to_owned());
        manifest.set_title("EmbedStream");
        manifest
            .add_assertion(&User::new(
                "org.contentauth.mylabel",
                r#"{"my_tag":"Anything I want"}"#,
            ))
            .unwrap();

        // add a parent ingredient
        let mut ingredient = Ingredient::from_memory_async("jpeg", image)
            .await
            .expect("from_stream_async");
        ingredient.set_title("parent.jpg");
        manifest.set_parent(ingredient).expect("set_parent");

        let signer = temp_remote_signer();

        // Embed a manifest using the signer.
        let (out_vec, _out_manifest) = manifest
            .embed_from_memory_remote_signed("jpeg", image, signer.as_ref())
            .await
            .expect("embed_stream");

        // try to load the image
        let manifest_store =
            crate::ManifestStore::from_bytes("image/jpeg", &out_vec, true).unwrap();

        /* to be enabled later
                // try to load the manifest
                let mut validation_log = DetailedStatusTracker::new();
                Store::from_jumbf(&out_manifest, &mut validation_log).expect("manifest_load_error");
        */
        println!("It worked: {manifest_store}\n");
    }

    #[cfg_attr(not(target_arch = "wasm32"), actix::test)]
    #[cfg_attr(target_arch = "wasm32", wasm_bindgen_test)]
    async fn test_embed_png_stream_wasm() {
        use crate::assertions::User;
        let image = include_bytes!("../tests/fixtures/libpng-test.png");
        // convert buffer to cursor with Read/Write/Seek capability

        let mut manifest = Manifest::new("my_app".to_owned());
        manifest.set_title("EmbedStream");
        manifest
            .add_assertion(&User::new(
                "org.contentauth.mylabel",
                r#"{"my_tag":"Anything I want"}"#,
            ))
            .unwrap();

        let signer = temp_remote_signer();

        // Embed a manifest using the signer.
        let (out_vec, _out_manifest) = manifest
            .embed_from_memory_remote_signed("png", image, signer.as_ref())
            .await
            .expect("embed_stream");

        // try to load the image
        let manifest_store = crate::ManifestStore::from_bytes("image/png", &out_vec, true).unwrap();

        /* to be enabled later
                // try to load the manifest
                let mut validation_log = DetailedStatusTracker::new();
                Store::from_jumbf(&out_manifest, &mut validation_log).expect("manifest_load_error");
        */

        println!("It worked: {manifest_store}\n");
    }

    #[cfg_attr(not(target_arch = "wasm32"), actix::test)]
    #[cfg_attr(target_arch = "wasm32", wasm_bindgen_test)]
    async fn test_embed_webp_stream_wasm() {
        use crate::assertions::User;
        let image = include_bytes!("../tests/fixtures/mars.webp");
        // convert buffer to cursor with Read/Write/Seek capability

        let mut manifest = Manifest::new("my_app".to_owned());
        manifest.set_title("EmbedStream");
        manifest
            .add_assertion(&User::new(
                "org.contentauth.mylabel",
                r#"{"my_tag":"Anything I want"}"#,
            ))
            .unwrap();

        let signer = temp_remote_signer();

        // Embed a manifest using the signer.
        let (out_vec, _out_manifest) = manifest
            .embed_from_memory_remote_signed("image/webp", image, signer.as_ref())
            .await
            .expect("embed_stream");

        // try to load the image
        let manifest_store =
            crate::ManifestStore::from_bytes("image/webp", &out_vec, true).unwrap();

        /* to be enabled later
                // try to load the manifest
                let mut validation_log = DetailedStatusTracker::new();
                Store::from_jumbf(&out_manifest, &mut validation_log).expect("manifest_load_error");
        */

        println!("It worked: {manifest_store}\n");
    }

    #[test]
    fn test_embed_stream() {
        use crate::assertions::User;
        let image = include_bytes!("../tests/fixtures/earth_apollo17.jpg");
        // convert buffer to cursor with Read/Write/Seek capability
        let mut stream = std::io::Cursor::new(image.to_vec());
        // let mut image = image.to_vec();
        // let mut stream = std::io::Cursor::new(image.as_mut_slice());

        let mut manifest = Manifest::new("my_app".to_owned());
        manifest.set_title("EmbedStream");
        manifest
            .add_assertion(&User::new(
                "org.contentauth.mylabel",
                r#"{"my_tag":"Anything I want"}"#,
            ))
            .unwrap();

        let signer = temp_signer();
        let mut output = Cursor::new(Vec::new());
        // Embed a manifest using the signer.
        manifest
            .embed_to_stream("jpeg", &mut stream, &mut output, signer.as_ref())
            .expect("embed_stream");

        let manifest_store = crate::ManifestStore::from_bytes("jpeg", &output.into_inner(), true)
            .expect("from_bytes");
        assert_eq!(
            manifest_store.get_active().unwrap().title().unwrap(),
            "EmbedStream"
        );
        #[cfg(feature = "add_thumbnails")]
        assert!(manifest_store.get_active().unwrap().thumbnail().is_some());
        //println!("{manifest_store}");main
    }
    #[cfg(feature = "file_io")]
    #[actix::test]
    /// Verify that an ingredient with error is reported on the ingredient and not on the manifest_store
    async fn test_embed_with_ingredient_error() {
        let temp_dir = tempdir().expect("temp dir");
        let output = temp_fixture_path(&temp_dir, TEST_SMALL_JPEG);

        let signer = temp_signer();

        let mut manifest = test_manifest();
        let ingredient =
            Ingredient::from_file(fixture_path("XCA.jpg")).expect("getting ingredient");
        assert!(ingredient.validation_status().is_some());
        assert_eq!(
            ingredient.validation_status().unwrap()[0].code(),
            validation_status::ASSERTION_DATAHASH_MISMATCH
        );
        manifest.add_ingredient(ingredient);
        manifest
            .embed(&output, &output, signer.as_ref())
            .expect("embed");
        let manifest_store = crate::ManifestStore::from_file(&output).expect("from_file");
        println!("{manifest_store}");
        let manifest = manifest_store.get_active().unwrap();
        let ingredient_status = manifest.ingredients()[0].validation_status();
        assert_eq!(
            ingredient_status.unwrap()[0].code(),
            validation_status::ASSERTION_DATAHASH_MISMATCH
        );
        assert_eq!(manifest.title().unwrap(), TEST_SMALL_JPEG);
        assert!(manifest_store.validation_status().is_none())
    }

    #[cfg(all(feature = "file_io", feature = "xmp_write"))]
    #[test]
    fn test_embed_sidecar_with_parent_manifest() {
        let temp_dir = tempdir().expect("temp dir");
        let source = fixture_path("XCA.jpg");
        let output = temp_dir.path().join("XCAplus.jpg");
        let sidecar = output.with_extension("c2pa");
        let fp = format!("file:/{}", sidecar.to_str().unwrap());
        let url = url::Url::parse(&fp).unwrap();

        let signer = temp_signer();

        let parent = Ingredient::from_file(fixture_path("XCA.jpg")).expect("getting parent");
        let mut manifest = test_manifest();
        manifest.set_parent(parent).expect("setting parent");
        manifest.set_remote_manifest(url);
        let _c2pa_data = manifest
            .embed(&source, &output, signer.as_ref())
            .expect("embed");

        //let manifest_store = crate::ManifestStore::from_file(&sidecar).expect("from_file");
        let manifest_store = crate::ManifestStore::from_file(&output).expect("from_file");
        assert_eq!(
            manifest_store.get_active().unwrap().title().unwrap(),
            "XCAplus.jpg"
        );
    }

    #[cfg(feature = "file_io")]
    #[test]
    fn test_embed_user_thumbnail() {
        let temp_dir = tempdir().expect("temp dir");
        let output = temp_fixture_path(&temp_dir, TEST_SMALL_JPEG);

        let signer = temp_signer();

        let mut manifest = test_manifest();
        let thumb_data = vec![1, 2, 3];
        manifest
            .set_thumbnail("image/jpeg", thumb_data.clone())
            .expect("set_thumbnail");
        manifest
            .embed(&output, &output, signer.as_ref())
            .expect("embed");
        let manifest_store = crate::ManifestStore::from_file(&output).expect("from_file");
        let active_manifest = manifest_store.get_active().unwrap();
        let (format, image) = active_manifest.thumbnail().unwrap();
        assert_eq!(format, "image/jpeg");
        assert_eq!(image.into_owned(), thumb_data);
    }

    #[cfg(feature = "file_io")]
    const MANIFEST_JSON: &str = r#"{
        "claim_generator": "test",
        "claim_generator_info": [
            {
                "name": "test",
                "version": "1.0",
                "icon": {
                    "format": "image/svg+xml",
                    "identifier": "sample1.svg"
                }
            }
        ],
        "format" : "image/jpeg",
        "thumbnail": {
            "format": "image/jpeg",
            "identifier": "IMG_0003.jpg"
        },
        "assertions": [
            {
                "label": "c2pa.actions.v2",
                "data": {
                    "actions": [
                        {
                            "action": "c2pa.opened",
                            "instanceId": "xmp.iid:7b57930e-2f23-47fc-affe-0400d70b738d",
                            "parameters": {
                                "description": "import"
                            },
                            "digitalSourceType": "http://cv.iptc.org/newscodes/digitalsourcetype/algorithmicMedia",
                            "softwareAgent": {
                                "name": "TestApp",
                                "version": "1.0",
                                "icon": {
                                    "format": "image/svg+xml",
                                    "identifier": "sample1.svg"
                                },
                                "something": "else"
                            }
                        }
                    ],
                    "templates": [
                        {
                            "action": "c2pa.opened",
                            "softwareAgent": {
                                "name": "TestApp",
                                "version": "1.0",
                                "icon": {
                                    "format": "image/svg+xml",
                                    "identifier": "sample1.svg"
                                },
                                "something": "else"
                            },
                            "icon": {
                                "format": "image/svg+xml",
                                "identifier": "sample1.svg"
                            }
                        }
                    ]
                }
            }
        ],
        "ingredients": [{
            "title": "A.jpg",
            "format": "image/jpeg",
            "document_id": "xmp.did:813ee422-9736-4cdc-9be6-4e35ed8e41cb",
            "relationship": "parentOf",
            "thumbnail": {
                "format": "image/png",
                "identifier": "exp-test1.png"
            }
        },
        {
            "title": "prompt",
            "format": "text/plain",
            "relationship": "inputTo",
            "data": {
              "format": "text/plain",
              "identifier": "prompt.txt",
              "data_types": [
                {
                  "type": "c2pa.types.generator.prompt"
                }
              ]
            }
          }
        ]
    }"#;

    #[test]
    #[cfg(feature = "openssl_sign")]
    /// tests and illustrates how to add assets to a non-file based manifest by using a stream
    fn from_json_with_stream() {
        use crate::assertions::Relationship;

        let mut manifest = Manifest::from_json(MANIFEST_JSON).unwrap();
        // add binary resources to manifest and ingredients giving matching the identifiers given in JSON
        manifest
            .resources_mut()
            .add("IMG_0003.jpg", *b"my value")
            .unwrap()
            .add("sample1.svg", *b"my value")
            .expect("add resource");
        manifest.ingredients_mut()[0]
            .resources_mut()
            .add("exp-test1.png", *b"my value")
            .expect("add_resource");
        manifest.ingredients_mut()[1]
            .resources_mut()
            .add("prompt.txt", *b"pirate with bird on shoulder")
            .expect("add_resource");

        println!("{manifest}");

        let image = include_bytes!("../tests/fixtures/earth_apollo17.jpg");
        // convert buffer to cursor with Read/Write/Seek capability
        let mut input = std::io::Cursor::new(image.to_vec());

        let signer = temp_signer();
        // Embed a manifest using the signer.
        let mut output = Cursor::new(Vec::new());
        manifest
            .embed_to_stream("jpeg", &mut input, &mut output, signer.as_ref())
            .expect("embed_stream");

        let manifest_store = crate::ManifestStore::from_bytes("jpeg", &output.into_inner(), true)
            .expect("from_bytes");
        println!("manifest_store = {manifest_store}");
        let m = manifest_store.get_active().unwrap();

        //println!("after = {m}");

        assert!(m.thumbnail().is_some());
        let (format, image) = m.thumbnail().unwrap();
        assert_eq!(format, "image/jpeg");
        assert_eq!(image.to_vec(), b"my value");
        assert_eq!(m.ingredients().len(), 2);
        assert_eq!(m.ingredients()[1].relationship(), &Relationship::InputTo);
        assert!(m.ingredients()[1].data_ref().is_some());
        assert_eq!(m.ingredients()[1].data_ref().unwrap().format, "text/plain");
        let id = m.ingredients()[1].data_ref().unwrap().identifier.as_str();
        assert_eq!(
            m.ingredients()[1].resources().get(id).unwrap().into_owned(),
            b"pirate with bird on shoulder"
        );
        // println!("{manifest_store}");
    }

    #[test]
    #[cfg(feature = "openssl_sign")]
    /// tests and illustrates how to add assets to a non-file based manifest by using a memory buffer
    fn from_json_with_memory() {
        use crate::assertions::Relationship;

        let mut manifest = Manifest::from_json(MANIFEST_JSON).unwrap();
        // add binary resources to manifest and ingredients giving matching the identifiers given in JSON
        manifest
            .resources_mut()
            .add("IMG_0003.jpg", *b"my value")
            .unwrap()
            .add("sample1.svg", *b"my value")
            .expect("add resource");
        manifest.ingredients_mut()[0]
            .resources_mut()
            .add("exp-test1.png", *b"my value")
            .expect("add_resource");
        manifest.ingredients_mut()[1]
            .resources_mut()
            .add("prompt.txt", *b"pirate with bird on shoulder")
            .expect("add_resource");

        println!("{manifest}");

        let image = include_bytes!("../tests/fixtures/earth_apollo17.jpg");

        let signer = temp_signer();
        // Embed a manifest using the signer.
        let output_image = manifest
            .embed_from_memory("jpeg", image, signer.as_ref())
            .expect("embed_stream");

        let manifest_store =
            crate::ManifestStore::from_bytes("jpeg", &output_image, true).expect("from_bytes");
        println!("manifest_store = {manifest_store}");
        let m = manifest_store.get_active().unwrap();

        assert!(m.thumbnail().is_some());
        let (format, image) = m.thumbnail().unwrap();
        assert_eq!(format, "image/jpeg");
        assert_eq!(image.to_vec(), b"my value");
        assert_eq!(m.ingredients().len(), 2);
        assert_eq!(m.ingredients()[1].relationship(), &Relationship::InputTo);
        assert!(m.ingredients()[1].data_ref().is_some());
        assert_eq!(m.ingredients()[1].data_ref().unwrap().format, "text/plain");
        let id = m.ingredients()[1].data_ref().unwrap().identifier.as_str();
        assert_eq!(
            m.ingredients()[1].resources().get(id).unwrap().into_owned(),
            b"pirate with bird on shoulder"
        );
        // println!("{manifest_store}");
    }

    #[test]
    #[cfg(feature = "file_io")]
    fn from_json_with_files() {
        let mut manifest = Manifest::from_json(MANIFEST_JSON).unwrap();
        let mut path = std::path::PathBuf::from(env!("CARGO_MANIFEST_DIR"));
        path.push("tests/fixtures"); // the path we want to read files from
        manifest.with_base_path(path).expect("with_files");
        // convert the manifest to a store
        let store = manifest.to_store().expect("to store");
        let mut resource_path = std::path::PathBuf::from(env!("CARGO_MANIFEST_DIR"));
        resource_path.push("../target/tmp/manifest");
        let m2 = Manifest::from_store(
            &store,
            &store.provenance_label().unwrap(),
            Some(&resource_path),
        )
        .expect("from store");
        println!("{m2}");
        assert!(m2.thumbnail().is_some());
        assert!(m2.ingredients()[0].thumbnail().is_some());
    }

    #[cfg(feature = "file_io")]
    #[test]
    fn test_embed_from_json() {
        let mut fixtures = std::path::PathBuf::from(env!("CARGO_MANIFEST_DIR"));
        fixtures.push("tests/fixtures"); // the path we want to read files from

        let temp_dir = tempdir().expect("temp dir");
        let output = temp_fixture_path(&temp_dir, TEST_SMALL_JPEG);

        let signer = temp_signer();

        let mut manifest = Manifest::from_json(MANIFEST_JSON).expect("from_json");
        manifest.with_base_path(fixtures).expect("with_base");
        manifest
            .embed(&output, &output, signer.as_ref())
            .expect("embed");

        let manifest_store = crate::ManifestStore::from_file(&output).expect("from_file");
        println!("{manifest_store}");
        let active_manifest = manifest_store.get_active().unwrap();
        let (format, _) = active_manifest.thumbnail().unwrap();
        assert_eq!(format, "image/jpeg");
    }

    #[cfg(feature = "file_io")]
    #[test]
    fn test_embed_webp_from_json() {
        use crate::utils::test::TEST_WEBP;

        let mut fixtures = std::path::PathBuf::from(env!("CARGO_MANIFEST_DIR"));
        fixtures.push("tests/fixtures"); // the path we want to read files from

        let temp_dir = tempdir().expect("temp dir");
        let output = temp_fixture_path(&temp_dir, TEST_WEBP);

        let signer = temp_signer();

        let mut manifest = Manifest::from_json(MANIFEST_JSON).expect("from_json");
        manifest.with_base_path(fixtures).expect("with_base");
        manifest
            .embed(&output, &output, signer.as_ref())
            .expect("embed");

        let manifest_store = crate::ManifestStore::from_file(&output).expect("from_file");
        println!("{manifest_store}");
        let active_manifest = manifest_store.get_active().unwrap();
        let (format, _) = active_manifest.thumbnail().unwrap();
        assert_eq!(format, "image/jpeg");
    }

    #[test]
    #[cfg(feature = "file_io")]
    fn test_create_file_based_ingredient() {
        let mut fixtures = std::path::PathBuf::from(env!("CARGO_MANIFEST_DIR"));
        fixtures.push("tests/fixtures");

        let temp_dir = tempdir().expect("temp dir");
        let output = temp_fixture_path(&temp_dir, TEST_SMALL_JPEG);

        let mut manifest = Manifest::new("claim_generator");
        manifest.with_base_path(fixtures).expect("with_base");
        // verify we can't set a references that don't exist
        assert!(manifest
            .set_thumbnail_ref(ResourceRef::new("image/jpg", "foo"))
            .is_err());
        assert!(manifest.thumbnail_ref().is_none());
        // verify we can set a references that do exist
        assert!(manifest
            .set_thumbnail_ref(ResourceRef::new("image/jpeg", "C.jpg"))
            .is_ok());
        assert!(manifest.thumbnail_ref().is_some());

        let signer = temp_signer();
        manifest
            .embed(&output, &output, signer.as_ref())
            .expect("embed");
    }

    #[test]
    #[cfg(all(feature = "file_io", feature = "add_thumbnails"))]
    fn test_create_no_claim_thumbnail() {
        let mut fixtures = std::path::PathBuf::from(env!("CARGO_MANIFEST_DIR"));
        fixtures.push("tests/fixtures");

        let temp_dir = tempdir().expect("temp dir");
        let output = temp_fixture_path(&temp_dir, TEST_SMALL_JPEG);

        let mut manifest = Manifest::new("claim_generator");

        // Set format to none to force no claim thumbnail generated
        assert!(manifest
            .set_thumbnail_ref(ResourceRef::new("none", "none"))
            .is_ok());
        // verify there is a thumbnail ref
        assert!(manifest.thumbnail_ref().is_some());
        // verify there is no thumbnail
        assert!(manifest.thumbnail().is_none());

        let signer = temp_signer();
        manifest
            .embed(&output, &output, signer.as_ref())
            .expect("embed");

        let manifest_store = crate::ManifestStore::from_file(&output).expect("from_file");
        println!("{manifest_store}");
        let active_manifest = manifest_store.get_active().unwrap();
        assert!(active_manifest.thumbnail_ref().is_none());
        assert!(active_manifest.thumbnail().is_none());
    }

    #[test]
    fn test_missing_thumbnail() {
        const MANIFEST_JSON: &str = r#"
            {
                "claim_generator": "test",
                "format" : "image/jpeg",
                "thumbnail": {
                    "format": "image/jpeg",
                    "identifier": "does_not_exist.jpg"
                }
            }
        "#;

        let mut manifest = Manifest::from_json(MANIFEST_JSON).expect("from_json");

        let mut source = std::io::Cursor::new(vec![1, 2, 3]);
        let mut dest = std::io::Cursor::new(Vec::new());
        let signer = temp_signer();
        let result =
            manifest.embed_to_stream("image/jpeg", &mut source, &mut dest, signer.as_ref());
        assert!(result.is_err());
        assert!(result
            .unwrap_err()
            .to_string()
            .contains("resource not found: does_not_exist.jpg"));
    }

    #[test]
    #[cfg(feature = "file_io")]
    fn test_data_hash_embeddable_manifest() {
        let ap = fixture_path("cloud.jpg");

        let signer = temp_signer();

        let mut manifest = Manifest::new("claim_generator");

        // get a placeholder the manifest
        let placeholder = manifest
            .data_hash_placeholder(signer.as_ref(), "jpeg")
            .unwrap();

        let temp_dir = tempfile::tempdir().unwrap();
        let output = temp_dir_path(&temp_dir, "boxhash-out.jpg");
        let mut output_file = std::fs::OpenOptions::new()
            .read(true)
            .write(true)
            .create(true)
            .open(&output)
            .unwrap();

        // write a jpeg file with a placeholder for the manifest (returns offset of the placeholder)
        let offset =
            write_jpeg_placeholder_file(&placeholder, &ap, &mut output_file, None).unwrap();

        // build manifest to insert in the hole

        // create an hash exclusion for the manifest
        let exclusion = HashRange::new(offset, placeholder.len());
        let exclusions = vec![exclusion];

        let mut dh = DataHash::new("source_hash", "sha256");
        dh.exclusions = Some(exclusions);

        let signed_manifest = manifest
            .data_hash_embeddable_manifest(
                &dh,
                signer.as_ref(),
                "image/jpeg",
                Some(&mut output_file),
            )
            .unwrap();

        use std::io::{Seek, SeekFrom, Write};

        // path in new composed manifest
        output_file.seek(SeekFrom::Start(offset as u64)).unwrap();
        output_file.write_all(&signed_manifest).unwrap();

        let manifest_store = crate::ManifestStore::from_file(&output).expect("from_file");
        println!("{manifest_store}");
        assert!(manifest_store.validation_status().is_none());
    }

    #[test]
    #[cfg(feature = "file_io")]
    fn test_box_hash_embeddable_manifest() {
        let asset_bytes = include_bytes!("../tests/fixtures/boxhash.jpg");
        let box_hash_data = include_bytes!("../tests/fixtures/boxhash.json");
        let box_hash: crate::assertions::BoxHash = serde_json::from_slice(box_hash_data).unwrap();

        let mut manifest = Manifest::new("test_app".to_owned());
        manifest.set_title("BoxHashTest").set_format("image/jpeg");

        manifest
            .add_labeled_assertion(crate::assertions::labels::BOX_HASH, &box_hash)
            .unwrap();

        let signer = temp_signer();

        let embeddable = manifest
            .box_hash_embeddable_manifest(signer.as_ref(), None)
            .expect("embeddable_manifest");

        // Validate the embeddable manifest against the asset bytes
        let manifest_store = crate::ManifestStore::from_manifest_and_asset_bytes(
            &embeddable,
            "image/jpeg",
            asset_bytes,
        )
        .unwrap();
        println!("{manifest_store}");
        assert!(!manifest_store.manifests().is_empty());
        assert!(manifest_store.validation_status().is_none());
    }
}<|MERGE_RESOLUTION|>--- conflicted
+++ resolved
@@ -1023,15 +1023,9 @@
     }
 
     /// Embed a signed manifest into a stream using a supplied signer.
-<<<<<<< HEAD
     ///
-    /// Returns the bytes of the new asset.
-    ///
-    /// We plan to deprecate this; please use embed_to_stream instead.
-=======
-    /// returns the bytes of the new asset
+    /// Returns the bytes of the new asset
     #[deprecated(since = "0.27.2", note = "use embed_to_stream instead")]
->>>>>>> 2d440a21
     pub fn embed_stream(
         &mut self,
         format: &str,
@@ -1048,12 +1042,8 @@
     }
 
     /// Embed a signed manifest into a stream using a supplied signer.
-<<<<<<< HEAD
     ///
     /// Returns the bytes of c2pa_manifest that was embedded.
-=======
-    /// returns the bytes of c2pa_manifest that was embedded
->>>>>>> 2d440a21
     pub fn embed_to_stream(
         &mut self,
         format: &str,
