--- conflicted
+++ resolved
@@ -922,16 +922,11 @@
         // todo:: read instance_id from xmp from stream
         self.set_instance_id(format!("xmp:iid:{}", Uuid::new_v4()));
 
-        /*
         // generate thumbnail if we don't already have one
-<<<<<<< HEAD
         #[allow(unused_mut)] // so that this builds with WASM
         let mut stream = std::io::Cursor::new(asset);
-=======
->>>>>>> 05629ee1
         #[cfg(feature = "add_thumbnails")]
-        let asset = {
-            let mut stream = std::io::Cursor::new(asset);
+        {
             if self.thumbnail().is_none() {
                 if let Ok((format, image)) =
                     crate::utils::thumbnail::make_thumbnail_from_stream(format, &mut stream)
@@ -939,14 +934,8 @@
                     self.set_thumbnail(format, image)?;
                 }
             }
-<<<<<<< HEAD
         }
         let asset = stream.into_inner();
-        */
-=======
-            stream.into_inner()
-        };
->>>>>>> 05629ee1
 
         // convert the manifest to a store
         let mut store = self.to_store()?;
@@ -1488,34 +1477,11 @@
         let signer = MyRemoteSigner {};
 
         // Embed a manifest using the signer.
-        let mut out_vec = manifest
+        let out_vec = manifest
             .embed_from_memory_remote_signed("jpeg", image, &signer)
             .await
             .expect("embed_stream");
 
-        assert!(out_vec.len() > image.len());
-        assert!(twoway::find_bytes(&out_vec, "org.contentauth.mylabel".as_bytes()).is_some());
-
-        // check to see if we can parse it before loading
-        let mut out_stream = std::io::Cursor::new(out_vec);
-        let ol =
-            crate::jumbf_io::object_locations_from_stream("image/jpeg", &mut out_stream).unwrap();
-
-        let offsets = [
-            2usize, 9964, 20966, 32868, 36620, 39782, 39798, 39932, 39951, 39957, 40377,
-        ];
-
-        for o in &ol {
-            if !offsets.contains(&o.offset) {
-                assert_eq!(
-                    (o.offset, o.length, o.htype),
-                    (0, 0, crate::asset_io::HashBlockObjectType::Cai)
-                );
-            }
-        }
-        assert_eq!(ol.len(), 11);
-
-        out_vec = out_stream.into_inner();
         let manifest_store =
             crate::ManifestStore::from_bytes("image/jpeg", &out_vec, true).unwrap();
 
@@ -1542,15 +1508,12 @@
 
         let signer = temp_signer();
         // Embed a manifest using the signer.
-        manifest
+        let output_image = manifest
             .embed_stream("jpeg", &mut stream, signer.as_ref())
             .expect("embed_stream");
 
-        // get the updated image
-        let image = stream.into_inner();
-
         let manifest_store =
-            crate::ManifestStore::from_bytes("jpeg", &image, true).expect("from_bytes");
+            crate::ManifestStore::from_bytes("jpeg", &output_image, true).expect("from_bytes");
         assert_eq!(
             manifest_store.get_active().unwrap().title().unwrap(),
             "EmbedStream"
@@ -1686,15 +1649,13 @@
 
         let signer = temp_signer();
         // Embed a manifest using the signer.
-        manifest
+        let output_image = manifest
             .embed_stream("jpeg", &mut stream, signer.as_ref())
             .expect("embed_stream");
 
-        // get the updated image
-        let image = stream.into_inner();
 
         let manifest_store =
-            crate::ManifestStore::from_bytes("jpeg", &image, true).expect("from_bytes");
+            crate::ManifestStore::from_bytes("jpeg", &output_image, true).expect("from_bytes");
         let m = manifest_store.get_active().unwrap();
 
         assert!(m.thumbnail().is_some());
