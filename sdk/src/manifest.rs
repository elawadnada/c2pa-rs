// Copyright 2022 Adobe. All rights reserved.
// This file is licensed to you under the Apache License,
// Version 2.0 (http://www.apache.org/licenses/LICENSE-2.0)
// or the MIT license (http://opensource.org/licenses/MIT),
// at your option.

// Unless required by applicable law or agreed to in writing,
// this software is distributed on an "AS IS" BASIS, WITHOUT
// WARRANTIES OR REPRESENTATIONS OF ANY KIND, either express or
// implied. See the LICENSE-MIT and LICENSE-APACHE files for the
// specific language governing permissions and limitations under
// each license.

use crate::{
    assertion::{AssertionBase, AssertionData},
    assertions::{labels, Actions, CreativeWork, Thumbnail, User, UserCbor},
    claim::Claim,
    error::{Error, Result},
    jumbf,
    salt::DefaultSalt,
    store::Store,
    Ingredient, ManifestAssertion, ManifestAssertionKind,
};

#[cfg(feature = "file_io")]
use crate::Signer;
use log::{debug, error, warn};
use serde::{de::DeserializeOwned, Deserialize, Serialize};
use serde_json::Value;
use std::collections::HashMap;
#[cfg(feature = "file_io")]
use std::path::Path;
use uuid::Uuid;

/// Function that is used by serde to determine whether or not we should serialize
/// thumbnail data based on the "serialize_thumbnails" flag (serialization is disabled by default)
fn skip_serializing_thumbnails(value: &Option<(String, Vec<u8>)>) -> bool {
    !cfg!(feature = "serialize_thumbnails") || value.is_none()
}

/// A Manifest represents all the information in a c2pa manifest
#[derive(Debug, Deserialize, Serialize)]
pub struct Manifest {
    /// Optional prefix added to the generated Manifest Label
    /// This is typically Internet domain name for the vendor (i.e. `adobe`)
    #[serde(skip_serializing_if = "Option::is_none")]
    pub vendor: Option<String>,

    /// A User Agent formatted string identifying the software/hardware/system produced this claim
    /// Spaces are not allowed in names, versions can be specified with product/1.0 syntax
    pub claim_generator: String,

    /// A human-readable title, generally source filename.
    title: Option<String>,

    /// The format of the source file as a MIME type.
    format: String,

    /// Instance ID from `xmpMM:InstanceID` in XMP metadata.
    instance_id: String,

    #[serde(skip_serializing_if = "Option::is_none")]
    claim_generator_hints: Option<HashMap<String, Value>>,

    #[serde(skip_serializing_if = "skip_serializing_thumbnails")]
    thumbnail: Option<(String, Vec<u8>)>,

    /// A List of ingredients
    ingredients: Vec<Ingredient>,

    /// A List of verified credentials
    #[serde(skip_serializing_if = "Option::is_none")]
    credentials: Option<Vec<Value>>,

    /// A list of assertions
    assertions: Vec<ManifestAssertion>,

    /// A list of redactions - URIs to a redacted assertions
    #[serde(skip_serializing_if = "Option::is_none")]
    redactions: Option<Vec<String>>,

    /// Signature data (only used for reporting)
    #[serde(skip_serializing_if = "Option::is_none")]
    signature_info: Option<SignatureInfo>,
}

impl Manifest {
    /// Create a new Manifest
    /// requires a claim_generator string (User Agent))
    pub fn new<S: Into<String>>(claim_generator: S) -> Self {
        Self {
            vendor: None,
            title: None,
            format: "application/octet-stream".to_owned(),
            instance_id: format!("xmp:iid:{}", Uuid::new_v4()),
            claim_generator: claim_generator.into(),
            claim_generator_hints: None,
            thumbnail: None,
            ingredients: Vec::new(),
            assertions: Vec::new(),
            redactions: None,
            credentials: None,
            signature_info: None,
        }
    }

    pub fn claim_generator(&self) -> &str {
        self.claim_generator.as_str()
    }

    /// Returns a MIME content_type for the asset associated with this manifest.
    pub fn format(&self) -> &str {
        &self.format
    }

    /// Returns the instance identifier.
    pub fn instance_id(&self) -> &str {
        &self.instance_id
    }

    /// Returns a user-displayable title for this manifest
    pub fn title(&self) -> Option<&str> {
        self.title.as_deref()
    }

    /// Returns a tuple with thumbnail format and image bytes or `None`.
    pub fn thumbnail(&self) -> Option<(&str, &[u8])> {
        self.thumbnail
            .as_ref()
            .map(|(format, image)| (format.as_str(), image.as_ref()))
    }

    /// Returns the [Ingredient]s used by this Manifest
    /// This can include a parent as well as any placed assets
    pub fn ingredients(&self) -> &[Ingredient] {
        &self.ingredients
    }

    /// Returns Assertions for this Manifest
    pub fn assertions(&self) -> &[ManifestAssertion] {
        &self.assertions
    }

    /// Returns Verifiable Credentials
    pub fn credentials(&self) -> Option<&[Value]> {
        self.credentials.as_deref()
    }

    /// Sets the vendor prefix to be used when generating manifest labels
    /// Optional prefix added to the generated Manifest Label
    /// This is typically a lower case Internet domain name for the vendor (i.e. `adobe`)
    pub fn set_vendor<S: Into<String>>(&mut self, vendor: S) -> &mut Self {
        self.vendor = Some(vendor.into());
        self
    }

    /// Sets a human readable name for the product that created this manifest
    pub fn set_claim_generator<S: Into<String>>(&mut self, generator: S) -> &mut Self {
        self.claim_generator = generator.into();
        self
    }

    /// Sets a human-readable title for this ingredient.
    pub fn set_format<S: Into<String>>(&mut self, format: S) -> &mut Self {
        self.format = format.into();
        self
    }

    /// Sets a human-readable title for this ingredient.
    pub fn set_instance_id<S: Into<String>>(&mut self, instance_id: S) -> &mut Self {
        self.instance_id = instance_id.into();
        self
    }

    /// Sets a human-readable title for this ingredient.
    pub fn set_title<S: Into<String>>(&mut self, title: S) -> &mut Self {
        self.title = Some(title.into());
        self
    }

    /// Sets the thumbnail format and image data.
    pub fn set_thumbnail<S: Into<String>>(&mut self, format: S, thumbnail: Vec<u8>) -> &mut Self {
        self.thumbnail = Some((format.into(), thumbnail));
        self
    }

    pub fn signature_info(&self) -> Option<&SignatureInfo> {
        self.signature_info.as_ref()
    }

    /// Sets the parent ingredient, assuring it is first and setting the is_parent flag
    pub fn set_parent(&mut self, mut ingredient: Ingredient) -> Result<&mut Self> {
        // there should only be one parent so return an error if we already have one
        if self.ingredients.iter().any(|i| i.is_parent()) {
            error!("parent already added");
            return Err(Error::BadParam("Parent parent already added".to_owned()));
        }
        // if the hash of our new ingredient does not match any of the ingredients
        // then add it
        if !self
            .ingredients
            .iter()
            .any(|i| ingredient.hash().is_some() && i.hash() == ingredient.hash())
        {
            debug!("ingredients:set_is_parent {:?}", ingredient.title());
            ingredient.set_is_parent();
            self.ingredients.insert(0, ingredient);
        } else {
            // dup so just keep the ingredient instead of adding the parent
            warn!("duplicate parent {}", ingredient.title());
        }

        Ok(self)
    }

    /// Add an ingredient removing duplicates (consumes the asset)
    pub fn add_ingredient(&mut self, ingredient: Ingredient) -> &mut Self {
        // if the hash of the new asset does not match any of the ingredients
        // then add it
        if !self
            .ingredients
            .iter()
            .any(|i| ingredient.hash().is_some() && i.hash() == ingredient.hash())
        {
            debug!("Manifest:add_ingredient {:?}", ingredient.title());
            self.ingredients.push(ingredient);
        } else {
            warn!("duplicate ingredient {}", ingredient.title());
        }
        self
    }

    /// Adds assertion using given label and any serde serializable
    /// The data for predefined assertions must be in correct format
    ///
    /// # Example: Creating a custom assertion from a serde_json object.
    ///```
    /// # use c2pa::Result;
    /// use c2pa::Manifest;
    /// use serde_json::json;
    /// # fn main() -> Result<()> {
    /// let mut manifest = Manifest::new("my_app");
    /// let value = json!({"my_tag": "Anything I want"});
    /// manifest.add_labeled_assertion("org.contentauth.foo", &value)?;
    /// # Ok(())
    /// # }
    /// ```
    pub fn add_labeled_assertion<S: Into<String>, T: Serialize>(
        &mut self,
        label: S,
        data: &T,
    ) -> Result<&mut Self> {
        self.assertions
            .push(ManifestAssertion::from_labeled_assertion(label, data)?);
        Ok(self)
    }

    /// Adds ManifestAssertions from existing assertions
    /// The data for standard assertions must be in correct format
    ///
    /// # Example: Creating a from an Actions object.
    ///```
    /// # use c2pa::Result;
    /// use c2pa::{
    ///     assertions::{Actions, Action, c2pa_action},
    ///     Manifest
    /// };
    /// # fn main() -> Result<()> {
    /// let mut manifest = Manifest::new("my_app");
    /// let actions = Actions::new().add_action(Action::new(c2pa_action::EDITED));
    /// manifest.add_assertion(&actions)?;
    /// # Ok(())
    /// # }
    /// ```
    pub fn add_assertion<T: Serialize + AssertionBase>(&mut self, data: &T) -> Result<&mut Self> {
        self.assertions
            .push(ManifestAssertion::from_assertion(data)?);
        Ok(self)
    }

    /// Retrieves an assertion by label if it exists or Error::NotFound
    ///
    /// Example: Find an Actions Assertion
    /// ```
    /// # use c2pa::Result;
    /// use c2pa::{
    ///     assertions::{Actions, Action, c2pa_action},
    ///     Manifest
    /// };
    /// # fn main() -> Result<()> {
    /// let mut manifest = Manifest::new("my_app");
    /// let actions = Actions::new().add_action(Action::new(c2pa_action::EDITED));
    /// manifest.add_assertion(&actions)?;
    ///
    /// let actions: Actions = manifest.find_assertion(Actions::LABEL)?;
    /// for action in actions.actions {
    ///    println!("{}", action.action());
    /// }
    /// # Ok(())
    /// # }
    /// ```
    pub fn find_assertion<T: DeserializeOwned>(&self, label: &str) -> Result<T> {
        if let Some(manifest_assertion) = self.assertions.iter().find(|a| a.label() == label) {
            manifest_assertion.to_assertion()
        } else {
            Err(Error::NotFound)
        }
    }

    /// Retrieves an assertion by label and instance if it exists or Error::NotFound
    ///
    pub fn find_assertion_with_instance<T: DeserializeOwned>(
        &self,
        label: &str,
        instance: usize,
    ) -> Result<T> {
        if let Some(manifest_assertion) = self
            .assertions
            .iter()
            .find(|a| a.label() == label && a.instance() == instance)
        {
            manifest_assertion.to_assertion()
        } else {
            Err(Error::NotFound)
        }
    }

    // keep this private until we support it externally
    #[allow(dead_code)]
    pub(crate) fn add_redaction<S: Into<String>>(&mut self, label: S) -> Result<&mut Self> {
        // todo: any way to verify if this assertion exists in the parent claim here?
        match self.redactions.as_mut() {
            Some(redactions) => redactions.push(label.into()),
            None => self.redactions = Some([label.into()].to_vec()),
        }
        Ok(self)
    }

    /// Add verifiable credentials
    pub fn add_verifiable_credential<T: Serialize>(&mut self, data: &T) -> Result<&mut Self> {
        let value = serde_json::to_value(data).map_err(|_err| Error::AssertionEncoding)?;
        match self.credentials.as_mut() {
            Some(credentials) => credentials.push(value),
            None => self.credentials = Some([value].to_vec()),
        }
        Ok(self)
    }

    /// Sets the signature information for the report
    fn set_signature(&mut self, issuer: Option<&String>, time: Option<&String>) -> &mut Self {
        self.signature_info = Some(SignatureInfo {
            issuer: issuer.cloned(),
            time: time.cloned(),
        });
        self
    }

    /// Returns the name of the signature issuer
    pub fn issuer(&self) -> Option<String> {
        self.signature_info.to_owned().and_then(|sig| sig.issuer)
    }

    /// Returns the time that the manifest was signed
    pub fn time(&self) -> Option<String> {
        self.signature_info.to_owned().and_then(|sig| sig.time)
    }

    // Generates a Manifest given a store and a manifest label
    pub(crate) fn from_store(store: &Store, manifest_label: &str) -> Result<Self> {
        let claim = store
            .get_claim(manifest_label)
            .ok_or_else(|| Error::ClaimMissing {
                label: manifest_label.to_owned(),
            })?;

        // extract vendor from claim label
        let claim_generator = claim.claim_generator().to_owned();
        let mut manifest = Manifest::new(claim_generator);

        manifest.claim_generator_hints = claim.get_claim_generator_hint_map().cloned();

        // get credentials converting from AssertionData to Value
        let credentials: Vec<Value> = claim
            .get_verifiable_credentials()
            .iter()
            .filter_map(|d| match d {
                AssertionData::Json(s) => serde_json::from_str(s).ok(),
                _ => None,
            })
            .collect();

        if !credentials.is_empty() {
            manifest.credentials = Some(credentials);
        }

        manifest.redactions = claim.redactions().map(|rs| {
            rs.iter()
                .filter_map(|r| jumbf::labels::assertion_label_from_uri(r))
                .collect()
        });

        // let title = claim.title().map_or("".to_owned(), |s| s.to_owned());
        // let format = claim.format().to_owned();
        // let instance_id = claim.instance_id().to_owned();
        if let Some(title) = claim.title() {
            manifest.set_title(title);
        }
        manifest.set_format(claim.format());
        manifest.set_instance_id(claim.instance_id());

        //let mut asset = Ingredient::new(&title, &format, &instance_id);

        for claim_assertion in claim.claim_assertion_store().iter() {
            let assertion = claim_assertion.assertion();
            let label = claim_assertion.label();
            let base_label = assertion.label();
            debug!("assertion = {}", label);
            match base_label.as_ref() {
                labels::INGREDIENT => {
                    let assertion_uri = jumbf::labels::to_assertion_uri(claim.label(), &label);
                    let ingredient = Ingredient::from_ingredient_uri(store, &assertion_uri)?;
                    manifest.add_ingredient(ingredient);
                }
                label if label.starts_with(labels::CLAIM_THUMBNAIL) => {
                    let thumbnail = Thumbnail::from_assertion(assertion)?;
                    manifest.set_thumbnail(thumbnail.content_type, thumbnail.data);
                }
                _ => {
                    // inject assertions for all other assertions
                    match assertion.decode_data() {
                        AssertionData::Json(_x) => {
                            let value = assertion.as_json_object()?;
                            let ma = ManifestAssertion::new(base_label, value)
                                .set_instance(claim_assertion.instance())
                                .set_kind(ManifestAssertionKind::Json);
                            manifest.assertions.push(ma);
                        }
                        AssertionData::Cbor(_x) => {
                            let value = assertion.as_json_object()?; //todo: should this be cbor?
                            let ma = ManifestAssertion::new(base_label, value)
                                .set_instance(claim_assertion.instance());

                            manifest.assertions.push(ma);
                        }
                        // todo: support binary forms
                        AssertionData::Binary(_x) => {}
                        AssertionData::Uuid(_, _) => {}
                    }
                }
            }
        }

        // manifest.set_asset(asset);

        let issuer = claim.signing_issuer();
        let signing_time = claim
            .signing_time()
            .map(|signing_time| signing_time.to_rfc3339());

        if issuer.is_some() || signing_time.is_some() {
            debug!(
                "added signature issuer={:?} time={:?}",
                issuer, signing_time
            );
            manifest.set_signature(issuer.as_ref(), signing_time.as_ref());
        }

        Ok(manifest)
    }

    /// Sets the asset field from data in a file
    /// the information in the claim should reflect the state of the asset it is embedded in
    /// this method can be used to ensure that data is correct
    /// it will extract filename,format and xmp info and generate a thumbnail
    #[cfg(feature = "file_io")]
    pub fn set_asset_from_path<P: AsRef<Path>>(&mut self, path: P) {
        // Gather the information we need from the target path
        let ingredient = Ingredient::from_file_info(path.as_ref());

        self.set_format(ingredient.format());
        self.set_instance_id(ingredient.instance_id());

        // if there is already an asset title preserve it
        if self.title().is_none() {
            self.set_title(ingredient.title());
        }

        #[cfg(feature = "add_thumbnails")]
        if let Ok((format, image)) = crate::utils::thumbnail::make_thumbnail(path.as_ref()) {
            self.set_thumbnail(format, image);
        }
    }

    // Convert a Manifest into a Store
    pub(crate) fn to_store(&self) -> Result<Store> {
        // add library identifier to claim_generator
        let generator = format!(
            "{} {}/{}",
            &self.claim_generator,
            crate::NAME,
            crate::VERSION
        );
        let mut claim = Claim::new(&generator, self.vendor.as_deref());

        if let Some(title) = self.title() {
            claim.set_title(Some(title.to_owned()));
        }
        claim.format = self.format().to_owned();
        claim.instance_id = self.instance_id().to_owned();
        if let Some((format, image)) = self.thumbnail() {
            claim.add_assertion(&Thumbnail::new(
                &labels::add_thumbnail_format(labels::CLAIM_THUMBNAIL, format),
                image.to_vec(),
            ))?;
        }

        // add any verified credentials - needs to happen early so we can reference them
        let mut vc_table = HashMap::new();
        if let Some(verified_credentials) = self.credentials.as_ref() {
            for vc in verified_credentials {
                let vc_str = &vc.to_string();
                let id = Claim::vc_id(vc_str)?;
                vc_table.insert(id, claim.add_verifiable_credential(vc_str)?);
            }
        }

        // add all ingredients to the claim
        for ingredient in &self.ingredients {
            ingredient.add_to_claim(&mut claim, self.redactions.clone())?;
        }

        let salt = DefaultSalt::default();

        // add any additional assertions
        for manifest_assertion in &self.assertions {
            match manifest_assertion.label() {
                Actions::LABEL => {
                    let actions: Actions = manifest_assertion.to_assertion()?;
                    // todo: fixup parameters field from instance_id to ingredient uri for
                    // c2pa.transcoded, c2pa.repackaged, and c2pa.placed action
                    claim.add_assertion(&actions)
                }
                CreativeWork::LABEL => {
                    let mut cw: CreativeWork = manifest_assertion.to_assertion()?;
                    // insert a credentials field if we have a vc that matches the identifier
                    // todo: this should apply to any person, not just author
                    if let Some(cw_authors) = cw.author() {
                        let mut authors = Vec::new();
                        for a in cw_authors {
                            authors.push(
                                a.identifier()
                                    .and_then(|i| {
                                        vc_table
                                            .get(&i)
                                            .map(|uri| a.clone().add_credential(uri.clone()))
                                    })
                                    .unwrap_or_else(|| Ok(a.clone()))?,
                            );
                        }
                        cw = cw.set_author(&authors)?;
                    }
                    claim.add_assertion_with_salt(&cw, &salt)
                }
                _ => match manifest_assertion.kind() {
                    ManifestAssertionKind::Cbor => claim.add_assertion_with_salt(
                        &UserCbor::new(
                            manifest_assertion.label(),
                            serde_cbor::to_vec(&manifest_assertion.value()?)?,
                        ),
                        &salt,
                    ),
                    ManifestAssertionKind::Json => claim.add_assertion_with_salt(
                        &User::new(
                            manifest_assertion.label(),
                            &serde_json::to_string(&manifest_assertion.value()?)?,
                        ),
                        &salt,
                    ),
                    ManifestAssertionKind::Binary => {
                        // todo: Support binary kinds
                        return Err(Error::AssertionEncoding);
                    }
                    ManifestAssertionKind::Uri => {
                        // todo: Support binary kinds
                        return Err(Error::AssertionEncoding);
                    }
                },
            }?;
        }

        // commit the claim
        let mut store = Store::new();
        let _provenance = store.commit_claim(claim)?;

        Ok(store)
    }

    // factor out this code to set up the destination path with a file
    // so we can use set_asset_from_path to initialize the right fields in Manifest
    #[cfg(feature = "file_io")]
    fn embed_prep<P: AsRef<Path>>(&mut self, source_path: P, dest_path: P) -> Result<P> {
        let mut copied = false;

        if !source_path.as_ref().exists() {
            let path = source_path.as_ref().to_string_lossy().into_owned();
            return Err(Error::FileNotFound(path));
        }
        // we need to copy the source to target before setting the asset info
        if !dest_path.as_ref().exists() {
            std::fs::copy(&source_path, &dest_path)?;
            copied = true;
        }
        // first add the information about the target file
        self.set_asset_from_path(dest_path.as_ref());

        if copied {
            Ok(dest_path)
        } else {
            Ok(source_path)
        }
    }

    /// Embed a signed manifest into the target file using a supplied signer.
    ///
    /// # Example: Embed a manifest in a file
    ///
    /// ```
    /// # use c2pa::Result;
    /// use c2pa::{
    ///     assertions::User,
    ///     create_signer,
    ///     Manifest,
    ///     SigningAlg,
    /// };
    /// # fn main() -> Result<()> {
    /// let mut manifest = Manifest::new("my_app".to_owned());
    /// manifest.add_assertion(&User::new("org.contentauth.mylabel", r#"{"my_tag":"Anything I want"}"#))?;
    ///
    /// let source = "tests/fixtures/C.jpg";
    /// let dest = "../target/test_file.jpg";
    ///
    /// // Create a PS256 signer using certs and public key files.
    /// let signcert_path = "tests/fixtures/certs/ps256.pub";
    /// let pkey_path = "tests/fixtures/certs/ps256.pem";
    /// let signer = create_signer::from_files(signcert_path, pkey_path, SigningAlg::Ps256, None)?;
    ///
    /// // Embed a manifest using the signer.
    /// manifest.embed(&source, &dest, &*signer)?;
    /// # Ok(())
    /// # }
    /// ```
    #[cfg(feature = "file_io")]
    pub fn embed<P: AsRef<Path>>(
        &mut self,
        source_path: P,
        dest_path: P,
        signer: &dyn Signer,
    ) -> Result<Store> {
<<<<<<< HEAD
        // Add manifest info for this target file
        let source_path = self.embed_prep(source_path.as_ref(), dest_path.as_ref())?;
=======
        if !source_path.as_ref().exists() {
            let path = source_path.as_ref().to_string_lossy().into_owned();
            return Err(Error::FileNotFound(path));
        }
        // we need to copy the source to target before setting the asset info
        let mut copied = false;
        if !dest_path.as_ref().exists() {
            std::fs::copy(&source_path, &dest_path)?;
            copied = true;
        }
        // first add the information about the target file
        self.set_asset_from_path(dest_path.as_ref());
>>>>>>> 29bb633d
        // convert the manifest to a store
        let mut store = self.to_store()?;
        // sign and write our store to to the output image file
        if copied {
            // set source and dest to same path to avoid an unnecessary copy since we already copied above
            store.save_to_asset(dest_path.as_ref(), signer, dest_path.as_ref())?;
        } else {
            // save to asset will do the copy
            store.save_to_asset(source_path.as_ref(), signer, dest_path.as_ref())?;
        }

        // todo: update xmp
        Ok(store)
    }

    /// Embed a signed manifest into the target file using a supplied AsyncSigner
    #[cfg(feature = "file_io")]
    #[cfg(feature = "async_signer")]
    pub async fn embed_async_signed<P: AsRef<Path>>(
        &mut self,
        source_path: P,
        dest_path: P,
        signer: &dyn crate::signer::AsyncSigner,
    ) -> Result<Store> {
        // Add manifest info for this target file
        let source_path = self.embed_prep(source_path.as_ref(), dest_path.as_ref())?;
        // convert the manifest to a store
        let mut store = self.to_store()?;
        // sign and write our store to to the output image file
        store
            .save_to_asset_async(source_path.as_ref(), signer, dest_path.as_ref())
            .await?;

        // todo: update xmp
        Ok(store)
    }

    /// Embed a signed manifest into the target file using a supplied RemoteSigner
    #[cfg(all(feature = "file_io", feature = "async_signer"))]
    pub async fn embed_remote_signed<P: AsRef<Path>>(
        &mut self,
        source_path: P,
        dest_path: P,
        signer: &dyn crate::signer::RemoteSigner,
    ) -> Result<Store> {
        // Add manifest info for this target file
        let source_path = self.embed_prep(source_path.as_ref(), dest_path.as_ref())?;
        // convert the manifest to a store
        let mut store = self.to_store()?;
        // sign and write our store to to the output image file
        store
            .save_to_asset_remotely_signed(source_path.as_ref(), signer, dest_path.as_ref())
            .await?;

        // todo: update xmp
        Ok(store)
    }
}

impl std::fmt::Display for Manifest {
    fn fmt(&self, f: &mut std::fmt::Formatter<'_>) -> std::fmt::Result {
        let json = serde_json::to_string_pretty(self).unwrap_or_default();
        f.write_str(&json)
    }
}
#[derive(Clone, Debug, Deserialize, Serialize)]
/// Holds information about a signature
pub struct SignatureInfo {
    /// human readable issuing authority for this signature
    #[serde(skip_serializing_if = "Option::is_none")]
    issuer: Option<String>,
    /// the time the signature was created
    #[serde(skip_serializing_if = "Option::is_none")]
    time: Option<String>,
}
#[cfg(test)]
pub(crate) mod tests {
    #![allow(clippy::expect_used)]
    #![allow(clippy::unwrap_used)]

    use crate::{
        assertions::{c2pa_action, Action, Actions},
        utils::test::TEST_VC,
        Manifest, Result,
    };

    #[cfg(feature = "file_io")]
    use crate::{
        status_tracker::{DetailedStatusTracker, StatusTracker},
        store::Store,
        utils::test::{
            fixture_path, temp_dir_path, temp_fixture_path, temp_signer, TEST_SMALL_JPEG,
        },
        Ingredient,
    };

    #[cfg(feature = "file_io")]
    use tempfile::tempdir;

    // example of random data structure as an assertion
    #[derive(serde::Serialize)]
    struct MyStruct {
        l1: String,
        l2: u32,
    }

    fn test_manifest() -> Manifest {
        Manifest::new("test".to_owned())
    }

    #[test]
    #[cfg(feature = "file_io")]
    fn from_file() {
        let mut manifest = test_manifest();
        let source_path = fixture_path(TEST_SMALL_JPEG);
        manifest
            .set_vendor("vendor".to_owned())
            .set_parent(Ingredient::from_file(&source_path).expect("from_file"))
            .expect("set_parent");

        let vc: serde_json::Value = serde_json::from_str(TEST_VC).unwrap();
        manifest
            .add_verifiable_credential(&vc)
            .expect("verifiable_credential");

        manifest
            .add_labeled_assertion(
                "my.assertion",
                &MyStruct {
                    l1: "some data".to_owned(),
                    l2: 5,
                },
            )
            .expect("add_assertion");

        let actions = Actions::new().add_action(
            Action::new(c2pa_action::EDITED)
                .set_parameter("name".to_owned(), "gaussian_blur")
                .unwrap(),
        );

        manifest.add_assertion(&actions).expect("add_assertion");

        manifest.add_ingredient(Ingredient::from_file(&source_path).expect("from_file"));

        // generate json and omit binary thumbnails for printout
        let mut json = serde_json::to_string_pretty(&manifest).expect("error to json");
        while let Some(index) = json.find("\"thumbnail\": [") {
            if let Some(idx2) = json[index..].find(']') {
                json = format!(
                    "{}\"thumbnail\": \"<omitted>\"{}",
                    &json[..index],
                    &json[index + idx2 + 1..]
                );
            }
        }

        // copy an image to use as our target
        let dir = tempdir().expect("temp dir");
        let test_output = dir.path().join("wc_embed_test.jpg");

        //embed a claim generated from this manifest
        let signer = temp_signer();

        let _store = manifest
            .embed(&source_path, &test_output, &signer)
            .expect("embed");

        assert_eq!(manifest.format(), "image/jpeg");
        assert_eq!(manifest.title(), Some("wc_embed_test.jpg"));
        if cfg!(feature = "add_thumbnails") {
            assert!(manifest.thumbnail().is_some());
        } else {
            assert!(manifest.thumbnail().is_none());
        }
        let ingredient = Ingredient::from_file(&test_output).expect("load_from_asset");
        assert!(ingredient.active_manifest().is_some());
    }

    #[test]
    #[cfg(feature = "file_io")]
    /// test assertion validation on actions, should generate an error
    fn ws_bad_assertion() {
        // copy an image to use as our target for embedding
        let ap = fixture_path(TEST_SMALL_JPEG);
        let temp_dir = tempdir().expect("temp dir");
        let test_output = temp_dir_path(&temp_dir, "ws_bad_assertion.jpg");
        std::fs::copy(&ap, &test_output).expect("copy");

        let mut manifest = test_manifest();

        manifest
            .add_labeled_assertion(
                "c2pa.actions",
                &MyStruct {
                    // add something that isn't an actions struct
                    l1: "some data".to_owned(),
                    l2: 5,
                },
            )
            .expect("add_assertion");

        // convert to store
        let result = manifest.to_store();

        println!("{:?}", result);
        assert!(result.is_err())
    }

    #[test]
    fn test_verifiable_credential() {
        let mut manifest = test_manifest();
        let vc: serde_json::Value = serde_json::from_str(TEST_VC).unwrap();
        manifest
            .add_verifiable_credential(&vc)
            .expect("verifiable_credential");
        let store = manifest.to_store().expect("to_store");
        let claim = store.provenance_claim().unwrap();
        assert!(!claim.get_verifiable_credentials().is_empty());
    }

    #[test]
    fn test_assertion_user_cbor() {
        use crate::assertions::UserCbor;
        use crate::Manifest;
        const LABEL: &str = "org.cai.test";
        const DATA: &str = r#"{ "l1":"some data", "l2":"some other data" }"#;
        let json: serde_json::Value = serde_json::from_str(DATA).unwrap();
        let data = serde_cbor::to_vec(&json).unwrap();
        let cbor = UserCbor::new(LABEL, data);
        let mut manifest = test_manifest();
        manifest.add_assertion(&cbor).expect("add_assertion");
        manifest.add_assertion(&cbor).expect("add_assertion");
        let store = manifest.to_store().expect("to_store");

        let _manifest2 =
            Manifest::from_store(&store, &store.provenance_label().unwrap()).expect("from_store");
        println!("{}", store);
        println!("{:?}", _manifest2);
        let cbor2: UserCbor = manifest.find_assertion(LABEL).expect("get_assertion");
        assert_eq!(cbor, cbor2);
    }

    #[test]
    #[cfg(feature = "file_io")]
    fn test_redaction() {
        const ASSERTION_LABEL: &str = "stds.schema-org.CreativeWork";

        let temp_dir = tempdir().expect("temp dir");
        let output = temp_fixture_path(&temp_dir, TEST_SMALL_JPEG);
        let output2 = temp_fixture_path(&temp_dir, TEST_SMALL_JPEG);

        let mut manifest = test_manifest();

        manifest
            .add_labeled_assertion(
                ASSERTION_LABEL,
                &serde_json::json! (
                {
                    "@context": "https://schema.org",
                    "@type": "CreativeWork",
                    "author": [
                      {
                        "@type": "Person",
                        "name": "Joe Bloggs"
                      },

                    ]
                  }),
            )
            .expect("add_assertion");

        let signer = temp_signer();

        let store1 = manifest.embed(&output, &output, &signer).expect("embed");
        let claim1_label = store1.provenance_label().unwrap();
        let claim = store1.provenance_claim().unwrap();
        assert!(claim.get_claim_assertion(ASSERTION_LABEL, 0).is_some()); // verify the assertion is there

        // create a new claim and make the previous file a parent
        let mut manifest2 = test_manifest();
        manifest2
            .set_parent(Ingredient::from_file(&output).expect("from_file"))
            .expect("set_parent");

        // todo: add a test to validate that actions assertions cannot be redacted
        // let mut actions = Actions::new();
        // actions.add_action(Action::new(C2PA_ACTION_EDITED).parameters("gaussian_blur"));
        // ws.add_assertion("c2pa.actions", &actions).expect("add_assertion"); // must use .get() with Actions

        // redact the assertion
        manifest2
            .add_redaction(ASSERTION_LABEL)
            .expect("add_redaction");

        //embed a claim in output2
        let signer = temp_signer();
        let _store2 = manifest2.embed(&output2, &output2, &signer).expect("embed");

        let mut report = DetailedStatusTracker::new();
        let store3 = Store::load_from_asset(&output2, true, &mut report).unwrap();
        let claim2 = store3.provenance_claim().unwrap();

        // assert!(!claim2.get_verifiable_credentials().is_empty());

        // test that the redaction is in the new claim and the assertion is removed from the first one

        assert!(claim2.redactions().is_some());
        assert!(!claim2.redactions().unwrap().is_empty());
        assert!(!report.get_log().is_empty());
        let redacted_uri = &claim2.redactions().unwrap()[0];

        let claim1 = store3.get_claim(&claim1_label).unwrap();
        assert!(claim1.get_claim_assertion(redacted_uri, 0).is_none());
    }

    #[test]
    fn manifest_assertion_instances() {
        let mut manifest = Manifest::new("test".to_owned());
        let actions = Actions::new().add_action(Action::new(c2pa_action::EDITED));
        // add three assertions with the same label
        manifest.add_assertion(&actions).expect("add_assertion");
        manifest.add_assertion(&actions).expect("add_assertion");
        manifest.add_assertion(&actions).expect("add_assertion");

        // convert to a store and read back again
        let store = manifest.to_store().expect("to_store");
        println!("{}", store);
        let active_label = store.provenance_label().unwrap();
        let manifest2 = Manifest::from_store(&store, &active_label).expect("from_store");
        println!("{}", manifest2);
        // now check to see if we have three separate assertions with different instances
        let action2: Result<Actions> = manifest2.find_assertion_with_instance(Actions::LABEL, 2);
        assert!(action2.is_ok());
        assert_eq!(action2.unwrap().actions()[0].action(), c2pa_action::EDITED);
    }

    #[cfg(all(feature = "file_io", feature = "async_signer"))]
    #[actix::test]
    async fn test_embed_async_sign() {
        let temp_dir = tempdir().expect("temp dir");
        let output = temp_fixture_path(&temp_dir, TEST_SMALL_JPEG);

        let async_signer =
            crate::openssl::temp_signer_async::AsyncSignerAdapter::new(crate::SigningAlg::Ps256);

        let mut manifest = test_manifest();
        manifest
            .embed_async_signed(&output, &output, &async_signer)
            .await
            .expect("embed");
        let manifest_store = crate::ManifestStore::from_file(&output).expect("from_file");
        assert!(manifest_store.active_label().is_some());
        assert_eq!(
            manifest_store.get_active().unwrap().title().unwrap(),
            TEST_SMALL_JPEG
        );
    }

    #[cfg(all(feature = "file_io", feature = "async_signer"))]
    #[actix::test]
    async fn test_embed_remote_sign() {
        struct MyRemoteSigner {}

        #[async_trait::async_trait]
        impl crate::signer::RemoteSigner for MyRemoteSigner {
            async fn sign_remote(&self, claim_bytes: &[u8]) -> crate::error::Result<Vec<u8>> {
                let signer = crate::openssl::temp_signer_async::AsyncSignerAdapter::new(
                    crate::SigningAlg::Ps256,
                );

                // this would happen on some remote server
                let cose_sign1_box =
                    crate::cose_sign::cose_sign_async(&signer, claim_bytes, self.reserve_size())
                        .await;

                cose_sign1_box
            }
            fn reserve_size(&self) -> usize {
                10000
            }
        }

        let temp_dir = tempdir().expect("temp dir");
        let output = temp_fixture_path(&temp_dir, TEST_SMALL_JPEG);

        let remote_signer = MyRemoteSigner {};

        let mut manifest = test_manifest();
        manifest
            .embed_remote_signed(&output, &output, &remote_signer)
            .await
            .expect("embed");
        let manifest_store = crate::ManifestStore::from_file(&output).expect("from_file");
        assert!(manifest_store.active_label().is_some());
        assert_eq!(
            manifest_store.get_active().unwrap().title().unwrap(),
            TEST_SMALL_JPEG
        );
    }
}<|MERGE_RESOLUTION|>--- conflicted
+++ resolved
@@ -656,33 +656,14 @@
         dest_path: P,
         signer: &dyn Signer,
     ) -> Result<Store> {
-<<<<<<< HEAD
         // Add manifest info for this target file
         let source_path = self.embed_prep(source_path.as_ref(), dest_path.as_ref())?;
-=======
-        if !source_path.as_ref().exists() {
-            let path = source_path.as_ref().to_string_lossy().into_owned();
-            return Err(Error::FileNotFound(path));
-        }
-        // we need to copy the source to target before setting the asset info
-        let mut copied = false;
-        if !dest_path.as_ref().exists() {
-            std::fs::copy(&source_path, &dest_path)?;
-            copied = true;
-        }
-        // first add the information about the target file
-        self.set_asset_from_path(dest_path.as_ref());
->>>>>>> 29bb633d
+
         // convert the manifest to a store
         let mut store = self.to_store()?;
+
         // sign and write our store to to the output image file
-        if copied {
-            // set source and dest to same path to avoid an unnecessary copy since we already copied above
-            store.save_to_asset(dest_path.as_ref(), signer, dest_path.as_ref())?;
-        } else {
-            // save to asset will do the copy
-            store.save_to_asset(source_path.as_ref(), signer, dest_path.as_ref())?;
-        }
+        store.save_to_asset(source_path.as_ref(), signer, dest_path.as_ref())?;
 
         // todo: update xmp
         Ok(store)
