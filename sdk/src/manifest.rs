--- conflicted
+++ resolved
@@ -654,10 +654,7 @@
                             let value = assertion.as_json_object()?;
                             let ma = ManifestAssertion::new(base_label, value)
                                 .set_instance(claim_assertion.instance());
-<<<<<<< HEAD
-
-=======
->>>>>>> 5e37c4ae
+
                             manifest.assertions.push(ma);
                         }
                         AssertionData::Json(_) => {
