--- conflicted
+++ resolved
@@ -11,27 +11,12 @@
 // specific language governing permissions and limitations under
 // each license.
 
-<<<<<<< HEAD
-use crate::{
-    assertion::{Assertion, AssertionBase, AssertionDecodeError, AssertionDecodeErrorCause},
-    assertions::{labels, Ingredient, Relationship},
-    claim::{Claim, ClaimAssertion, ClaimAssetData, RemoteManifest},
-    error::{Error, Result},
-    hash_utils::{hash_by_alg, vec_compare, verify_by_alg},
-    jumbf::{self, boxes::*, labels::MANIFEST_STORE},
-    jumbf_io::{get_cailoader_handler, load_jumbf_from_memory},
-    status_tracker::{log_item, OneShotStatusTracker, StatusTracker},
-    validation_status,
-    xmp_inmemory_utils::extract_provenance,
-};
-=======
 use std::{collections::HashMap, io::Cursor};
 #[cfg(feature = "file_io")]
 use std::{fs, path::Path};
 
 #[cfg(feature = "file_io")]
 use log::error;
->>>>>>> e8f591d6
 
 #[cfg(all(feature = "xmp_write", feature = "file_io"))]
 use crate::embedded_xmp;
@@ -57,10 +42,10 @@
 use crate::{
     assertion::{Assertion, AssertionBase, AssertionDecodeError, AssertionDecodeErrorCause},
     assertions::{labels, Ingredient, Relationship},
-    claim::{Claim, ClaimAssertion, ClaimAssetData},
+    claim::{Claim, ClaimAssertion, ClaimAssetData, RemoteManifest},
     error::{Error, Result},
     hash_utils::{hash_by_alg, vec_compare, verify_by_alg},
-    jumbf::{self, boxes::*},
+    jumbf::{self, boxes::*, labels::MANIFEST_STORE},
     jumbf_io::{get_cailoader_handler, load_jumbf_from_memory},
     status_tracker::{log_item, OneShotStatusTracker, StatusTracker},
     validation_status,
