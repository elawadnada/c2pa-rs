--- conflicted
+++ resolved
@@ -1435,23 +1435,13 @@
             return Err(Error::XmpWriteError);
         }
 
-<<<<<<< HEAD
         let is_bmff = is_bmff_format(&ext);
-=======
+
+        let mut data;
+        let jumbf_size;
+
         // get the provenance claim
         let pc = self.provenance_claim_mut().ok_or(Error::ClaimEncoding)?;
-
-        // 2) Get hash ranges if needed, do not generate for update manifests
-        let mut hash_ranges = object_locations(output_path)?;
-        let hashes: Vec<DataHash> = if pc.update_manifest() {
-            Vec::new()
-        } else {
-            Store::generate_data_hashes(output_path, pc.alg(), &mut hash_ranges, false)?
-        };
->>>>>>> 4116c22c
-
-        let mut data;
-        let jumbf_size;
 
         if is_bmff {
             // 2) Get hash ranges if needed, do not generate for update manifests
