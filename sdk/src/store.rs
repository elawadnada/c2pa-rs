// Copyright 2022 Adobe. All rights reserved.
// This file is licensed to you under the Apache License,
// Version 2.0 (http://www.apache.org/licenses/LICENSE-2.0)
// or the MIT license (http://opensource.org/licenses/MIT),
// at your option.

// Unless required by applicable law or agreed to in writing,
// this software is distributed on an "AS IS" BASIS, WITHOUT
// WARRANTIES OR REPRESENTATIONS OF ANY KIND, either express or
// implied. See the LICENSE-MIT and LICENSE-APACHE files for the
// specific language governing permissions and limitations under
// each license.

use std::{collections::HashMap, io::Cursor};
#[cfg(feature = "file_io")]
use std::{fs, path::Path};

#[cfg(feature = "file_io")]
use log::error;

#[cfg(all(feature = "xmp_write", feature = "file_io"))]
use crate::embedded_xmp;
#[cfg(feature = "async_signer")]
use crate::AsyncSigner;
#[cfg(feature = "file_io")]
use crate::{
    assertion::AssertionData,
    assertions::{BmffHash, DataHash, DataMap, ExclusionsMap, SubsetMap},
    asset_io::{HashBlockObjectType, HashObjectPositions},
    claim::RemoteManifest,
    cose_sign::cose_sign,
    cose_validator::verify_cose,
    jumbf_io::{
        get_file_extension, get_supported_file_extension, is_bmff_format, load_jumbf_from_file,
        object_locations, save_jumbf_to_file,
    },
    utils::{
        hash_utils::{hash256, Exclusion},
        patch::patch_bytes,
    },
    Signer,
};
use crate::{
    assertion::{Assertion, AssertionBase, AssertionDecodeError, AssertionDecodeErrorCause},
    assertions::{labels, Ingredient, Relationship},
    claim::{Claim, ClaimAssertion, ClaimAssetData},
    error::{Error, Result},
    hash_utils::{hash_by_alg, vec_compare, verify_by_alg},
    jumbf::{self, boxes::*},
    jumbf_io::{get_cailoader_handler, load_jumbf_from_memory},
    status_tracker::{log_item, OneShotStatusTracker, StatusTracker},
    validation_status, ManifestStoreReport,
};

const MANIFEST_STORE_EXT: &str = "c2pa"; // file extension for external manifests

/// A `Store` maintains a list of `Claim` structs.
///
/// Typically, this list of `Claim`s represents all of the claims in an asset.
#[derive(Debug, PartialEq)]
pub struct Store {
    claims_map: HashMap<String, usize>,
    claims: Vec<Claim>,
    label: String,
    provenance_path: Option<String>,
}

struct ManifestInfo<'a> {
    pub desc_box: &'a JUMBFDescriptionBox,
    pub sbox: &'a JUMBFSuperBox,
}

trait PushGetIndex {
    type Item;
    fn push_get_index(&mut self, item: Self::Item) -> usize;
}

impl<T> PushGetIndex for Vec<T> {
    type Item = T;
    fn push_get_index(&mut self, item: T) -> usize {
        let index = self.len();
        self.push(item);
        index
    }
}

impl Default for Store {
    fn default() -> Self {
        Self::new()
    }
}

impl Store {
    /// Create a new, empty claims store.
    pub fn new() -> Self {
        Self::new_with_label(MANIFEST_STORE_EXT)
    }

    /// Create a new, empty claims store with a custom label.
    ///
    /// In most cases, calling [`Store::new()`] is preferred.
    pub fn new_with_label(label: &str) -> Self {
        Store {
            claims_map: HashMap::new(),
            claims: Vec::new(),
            label: label.to_string(),
            provenance_path: None,
        }
    }

    /// Return label for the store
    pub fn label(&self) -> &str {
        &self.label
    }

    /// Get the provenance if available.
    /// If loaded from an existing asset it will be provenance from the last claim.
    /// If a new claim is committed that will be the provenance claim
    pub fn provenance_path(&self) -> Option<String> {
        if self.provenance_path.is_none() {
            // if we have claims and no provenance, return last claim
            if let Some(claim) = self.claims.last() {
                return Some(Claim::to_claim_uri(claim.label()));
            }
        }
        self.provenance_path.as_ref().cloned()
    }

    // set the path of the current provenance claim
    fn set_provenance_path(&mut self, claim_label: &str) {
        let path = Claim::to_claim_uri(claim_label);
        self.provenance_path = Some(path);
    }

    /// get the list of claims for this store
    pub fn claims(&self) -> &Vec<Claim> {
        &self.claims
    }

    /// Add a new Claim to this Store. The function
    /// will return the label of the claim.
    pub fn commit_claim(&mut self, mut claim: Claim) -> Result<String> {
        // make sure there is no pending unsigned claim
        if let Some(pc) = self.provenance_claim() {
            if pc.signature_val().is_empty() {
                return Err(Error::ClaimUnsigned);
            }
        }
        // verify the claim is valid
        claim.build()?;

        // load the claim ingredients
        // parse first to make sure we can load them
        let mut ingredient_claims: Vec<Claim> = Vec::new();
        for (pc, claims) in claim.claim_ingredient_store() {
            let mut valid_pc = false;

            // expand for flat list insertion
            for ingredient_claim in claims {
                // recreate claim from original bytes
                let claim_clone = ingredient_claim.clone();
                if pc == claim_clone.label() {
                    valid_pc = true;
                }
                ingredient_claims.push(claim_clone);
            }
            if !valid_pc {
                return Err(Error::IngredientNotFound);
            }
        }

        // update the provenance path
        self.set_provenance_path(claim.label());

        let claim_label = claim.label().to_string();

        // insert ingredients if needed
        for ingredient_claim in ingredient_claims {
            let label = ingredient_claim.label().to_owned();

            if let std::collections::hash_map::Entry::Vacant(e) = self.claims_map.entry(label) {
                let index = self.claims.push_get_index(ingredient_claim);
                e.insert(index);
            }
        }

        // add claim to store after ingredients
        let index = self.claims.push_get_index(claim);
        self.claims_map.insert(claim_label.clone(), index);

        Ok(claim_label)
    }

    /// Add a new update manifest to this Store. The manifest label
    /// may be updated to reflect is position in the manifest Store
    /// if there are conflicting label names.  The function
    /// will return the label of the claim used
    pub fn commit_update_manifest(&mut self, mut claim: Claim) -> Result<String> {
        claim.set_update_manifest(true);

        // check for disallowed assertions
        if claim.has_assertion_type(labels::DATA_HASH)
            || claim.has_assertion_type(labels::ACTIONS)
            || claim.has_assertion_type(labels::BMFF_HASH)
        {
            return Err(Error::ClaimInvalidContent);
        }

        // must have exactly one ingredient
        let ingredient = match claim.get_assertion(Ingredient::LABEL, 0) {
            Some(i) => {
                if claim.count_instances(Ingredient::LABEL) > 1 {
                    return Err(Error::ClaimInvalidContent);
                } else {
                    i
                }
            }
            None => return Err(Error::ClaimInvalidContent),
        };

        let ingredient_helper = Ingredient::from_assertion(ingredient)?;

        // must have a parent relationship
        if ingredient_helper.relationship != Relationship::ParentOf {
            return Err(Error::IngredientNotFound);
        }

        // make sure ingredient c2pa.manifest points to provenance claim
        if let Some(c2pa_manifest) = ingredient_helper.c2pa_manifest {
            // the manifest should refer to provenance claim
            if let Some(pc) = self.provenance_claim() {
                if !c2pa_manifest.url().contains(pc.label()) {
                    return Err(Error::IngredientNotFound);
                }
            } else {
                return Err(Error::IngredientNotFound);
            }
        } else {
            return Err(Error::IngredientNotFound);
        }

        self.commit_claim(claim)
    }

    /// Get Claim by label
    // Returns Option<&Claim>
    pub fn get_claim(&self, label: &str) -> Option<&Claim> {
        #![allow(clippy::unwrap_used)] // since it's only in a debug_assert
        let index = self.claims_map.get(label)?;
        debug_assert!(self.claims.get(*index).unwrap().label() == label);
        self.claims.get(*index)
    }

    /// Get Claim by label
    // Returns Option<&Claim>
    pub fn get_claim_mut(&mut self, label: &str) -> Option<&mut Claim> {
        #![allow(clippy::unwrap_used)] // since it's only in a debug_assert
        let index = self.claims_map.get(label)?;
        debug_assert!(self.claims.get(*index).unwrap().label() == label);
        self.claims.get_mut(*index)
    }

    /// returns a Claim given a jumbf uri
    pub fn get_claim_from_uri(&self, uri: &str) -> Result<&Claim> {
        let claim_label = Store::manifest_label_from_path(uri);
        self.get_claim(&claim_label)
            .ok_or_else(|| Error::ClaimMissing {
                label: claim_label.to_owned(),
            })
    }

    /// returns a ClaimAssertion given a jumbf uri, resolving to the right claim in the store
    pub fn get_claim_assertion_from_uri(&self, uri: &str) -> Result<&ClaimAssertion> {
        // first find the right claim and then look for the assertion there
        let claim = self.get_claim_from_uri(uri)?;
        let (label, instance) = Claim::assertion_label_from_link(uri);
        claim
            .get_claim_assertion(&label, instance)
            .ok_or_else(|| Error::ClaimMissing {
                label: label.to_owned(),
            })
    }

    /// Returns an Assertion referenced by JUMBF URI.  The URI should be absolute and include
    /// the desired Claim in the path. If you need to specify the Claim for this URI use  
    /// get_assertion_from_uri_and_claim.
    /// uri - The JUMBF URI for desired Assertion.
    pub fn get_assertion_from_uri(&self, uri: &str) -> Option<&Assertion> {
        let claim_label = Store::manifest_label_from_path(uri);
        let (assertion_label, instance) = Claim::assertion_label_from_link(uri);

        if let Some(claim) = self.get_claim(&claim_label) {
            claim.get_assertion(&assertion_label, instance)
        } else {
            None
        }
    }

    /// Returns an Assertion referenced by JUMBF URI. Only the Claim specified by target_claim_label
    /// will be searched.  The target_claim_label can be a Claim label or JUMBF URI.
    /// uri - The JUMBF URI for desired Assertion.
    /// target_claim_label - Label or URI of the Claim to search for the case when the URI is a relative path.
    pub fn get_assertion_from_uri_and_claim(
        &self,
        uri: &str,
        target_claim_label: &str,
    ) -> Option<&Assertion> {
        let (assertion_label, instance) = Claim::assertion_label_from_link(uri);

        let label = Store::manifest_label_from_path(target_claim_label);

        if let Some(claim) = self.get_claim(&label) {
            claim.get_assertion(&assertion_label, instance)
        } else {
            None
        }
    }

    // Returns placeholder that will be searched for and replaced
    // with actual signature data.
    #[cfg(feature = "file_io")]
    fn sign_claim_placeholder(&self, claim: &Claim, min_reserve_size: usize) -> Vec<u8> {
        let placeholder_str = format!("signature placeholder:{}", claim.label());
        let mut placeholder = hash256(placeholder_str.as_bytes()).as_bytes().to_vec();

        use std::cmp::max;
        placeholder.resize(max(placeholder.len(), min_reserve_size), 0);

        placeholder
    }

    /// Sign the claim and return signature.
    #[cfg(feature = "file_io")]
    pub fn sign_claim(
        &self,
        claim: &Claim,
        signer: &dyn Signer,
        box_size: usize,
    ) -> Result<Vec<u8>> {
        let claim_bytes = claim.data()?;

        cose_sign(signer, &claim_bytes, box_size).and_then(|sig| {
            // Sanity check: Ensure that this signature is valid.

            let mut cose_log = OneShotStatusTracker::new();
            match verify_cose(&sig, &claim_bytes, b"", false, &mut cose_log) {
                Ok(_) => Ok(sig),
                Err(err) => {
                    error!(
                        "Signature that was just generated does not validate: {:#?}",
                        err
                    );
                    Err(err)
                }
            }
        })
    }

    /// Sign the claim asynchronously and return signature.
    #[cfg(feature = "async_signer")]
    pub async fn sign_claim_async(
        &self,
        claim: &Claim,
        signer: &dyn AsyncSigner,
        box_size: usize,
    ) -> Result<Vec<u8>> {
        use crate::{cose_sign::cose_sign_async, cose_validator::verify_cose_async};

        let claim_bytes = claim.data()?;

        match cose_sign_async(signer, &claim_bytes, box_size).await {
            // Sanity check: Ensure that this signature is valid.
            Ok(sig) => {
                let mut cose_log = OneShotStatusTracker::new();
                match verify_cose_async(
                    sig.clone(),
                    claim_bytes,
                    b"".to_vec(),
                    false,
                    &mut cose_log,
                )
                .await
                {
                    Ok(_) => Ok(sig),
                    Err(err) => {
                        error!(
                            "Signature that was just generated does not validate: {:#?}",
                            err
                        );
                        Err(err)
                    }
                }
            }
            Err(e) => Err(e),
        }
    }

    /// return the current provenance claim label if available
    pub fn provenance_label(&self) -> Option<String> {
        self.provenance_path()
            .map(|provenance| Store::manifest_label_from_path(&provenance))
    }

    /// return the current provenance claim if available
    pub fn provenance_claim(&self) -> Option<&Claim> {
        match self.provenance_path() {
            Some(provenance) => {
                let claim_label = Store::manifest_label_from_path(&provenance);
                self.get_claim(&claim_label)
            }
            None => None,
        }
    }

    /// return the current provenance claim as mutable if available
    pub fn provenance_claim_mut(&mut self) -> Option<&mut Claim> {
        match self.provenance_path() {
            Some(provenance) => {
                let claim_label = Store::manifest_label_from_path(&provenance);
                self.get_claim_mut(&claim_label)
            }
            None => None,
        }
    }

    // add a restored claim
    fn insert_restored_claim(&mut self, label: String, claim: Claim) {
        let index = self.claims.push_get_index(claim);
        self.claims_map.insert(label, index);
    }

    #[cfg(feature = "file_io")]
    fn add_assertion_to_jumbf_store(
        store: &mut CAIAssertionStore,
        claim_assertion: &ClaimAssertion,
    ) -> Result<()> {
        // Grab assertion data object.
        let d = claim_assertion.assertion().decode_data();

        match d {
            AssertionData::Json(_) => {
                let mut json_data = CAIJSONAssertionBox::new(&claim_assertion.label());
                json_data.add_json(claim_assertion.assertion().data().to_vec());
                if let Some(salt) = claim_assertion.salt() {
                    json_data.set_salt(salt.clone())?;
                }
                store.add_assertion(Box::new(json_data));
            }
            AssertionData::Binary(_) => {
                // TODO: Handle other binary box types if needed.
                let mut data = JumbfEmbeddedFileBox::new(&claim_assertion.label());
                data.add_data(
                    claim_assertion.assertion().data().to_vec(),
                    claim_assertion.assertion().mime_type(),
                    None,
                );
                if let Some(salt) = claim_assertion.salt() {
                    data.set_salt(salt.clone())?;
                }
                store.add_assertion(Box::new(data));
            }
            AssertionData::Cbor(_) => {
                let mut cbor_data = CAICBORAssertionBox::new(&claim_assertion.label());
                cbor_data.add_cbor(claim_assertion.assertion().data().to_vec());
                if let Some(salt) = claim_assertion.salt() {
                    cbor_data.set_salt(salt.clone())?;
                }
                store.add_assertion(Box::new(cbor_data));
            }
            AssertionData::Uuid(s, _) => {
                let mut uuid_data = CAIUUIDAssertionBox::new(&claim_assertion.label());
                uuid_data.add_uuid(s, claim_assertion.assertion().data().to_vec())?;
                if let Some(salt) = claim_assertion.salt() {
                    uuid_data.set_salt(salt.clone())?;
                }
                store.add_assertion(Box::new(uuid_data));
            }
        }
        Ok(())
    }

    // look for old style hashing to determine if this is a pre 1.0 claim
    fn is_old_assertion(alg: &str, data: &[u8], original_hash: &[u8]) -> bool {
        let old_hash = hash_by_alg(alg, data, None);
        vec_compare(&old_hash, original_hash)
    }

    fn get_assertion_from_jumbf_store(
        claim: &Claim,
        assertion_box: &JUMBFSuperBox,
        label: &str,
        check_for_legacy_assertion: bool,
    ) -> Result<ClaimAssertion> {
        let assertion_desc_box = assertion_box.desc_box();

        let (raw_label, instance) = Claim::assertion_label_from_link(label);
        let instance_label = Claim::label_with_instance(&raw_label, instance);
        let assertion_hashed_uri = claim
            .assertion_hashed_uri_from_label(&instance_label)
            .ok_or_else(|| {
                Error::AssertionDecoding(AssertionDecodeError {
                    label: instance_label.to_string(),
                    version: None, // TODO: Plumb this through
                    content_type: "TO DO: Get content type".to_string(),
                    source: AssertionDecodeErrorCause::AssertionDataIncorrect,
                })
            })?;

        let alg = match assertion_hashed_uri.alg() {
            Some(ref a) => a.clone(),
            None => claim.alg().to_string(),
        };

        // get salt value if set
        let salt = assertion_desc_box.get_salt();

        let result = match assertion_desc_box.uuid().as_ref() {
            CAI_JSON_ASSERTION_UUID => {
                let json_box = assertion_box
                    .data_box_as_json_box(0)
                    .ok_or(Error::JumbfBoxNotFound)?;
                let assertion = Assertion::from_data_json(&raw_label, json_box.json())?;
                let hash = Claim::calc_box_hash(label, &assertion, salt.clone(), &alg)?;
                Ok(ClaimAssertion::new(assertion, instance, &hash, &alg, salt))
            }
            CAI_EMBEDDED_FILE_UUID => {
                let ef_box = assertion_box
                    .data_box_as_embedded_media_type_box(0)
                    .ok_or(Error::JumbfBoxNotFound)?;
                let data_box = assertion_box
                    .data_box_as_embedded_file_content_box(1)
                    .ok_or(Error::JumbfBoxNotFound)?;
                let media_type = ef_box.media_type();
                let assertion =
                    Assertion::from_data_binary(&raw_label, &media_type, data_box.data());
                let hash = Claim::calc_box_hash(label, &assertion, salt.clone(), &alg)?;
                Ok(ClaimAssertion::new(assertion, instance, &hash, &alg, salt))
            }
            CAI_CBOR_ASSERTION_UUID => {
                let cbor_box = assertion_box
                    .data_box_as_cbor_box(0)
                    .ok_or(Error::JumbfBoxNotFound)?;
                let assertion = Assertion::from_data_cbor(&raw_label, cbor_box.cbor());
                let hash = Claim::calc_box_hash(label, &assertion, salt.clone(), &alg)?;
                Ok(ClaimAssertion::new(assertion, instance, &hash, &alg, salt))
            }
            CAI_UUID_ASSERTION_UUID => {
                let uuid_box = assertion_box
                    .data_box_as_uuid_box(0)
                    .ok_or(Error::JumbfBoxNotFound)?;
                let uuid_str = hex::encode(uuid_box.uuid());
                let assertion = Assertion::from_data_uuid(&raw_label, &uuid_str, uuid_box.data());

                let hash = Claim::calc_box_hash(label, &assertion, salt.clone(), &alg)?;
                Ok(ClaimAssertion::new(assertion, instance, &hash, &alg, salt))
            }
            _ => Err(Error::JumbfCreationError),
        };

        if check_for_legacy_assertion {
            // make sure this is not pre 1.0 data
            match result {
                Ok(r) => {
                    // look for old style hashing
                    if Store::is_old_assertion(
                        &alg,
                        r.assertion().data(),
                        &assertion_hashed_uri.hash(),
                    ) {
                        Err(Error::PrereleaseError)
                    } else {
                        Ok(r)
                    }
                }
                Err(e) => Err(e),
            }
        } else {
            result
        }
    }

    /// Convert this claims store to a JUMBF box.
    #[cfg(feature = "file_io")]
    pub fn to_jumbf(&self, signer: &dyn Signer) -> Result<Vec<u8>> {
        self.to_jumbf_internal(signer.reserve_size())
    }

    /// Convert this claims store to a JUMBF box.
    #[cfg(feature = "async_signer")]
    pub fn to_jumbf_async(&self, signer: &dyn AsyncSigner) -> Result<Vec<u8>> {
        self.to_jumbf_internal(signer.reserve_size())
    }

    #[cfg(feature = "file_io")]
    fn to_jumbf_internal(&self, min_reserve_size: usize) -> Result<Vec<u8>> {
        // Create the CAI block.
        let mut cai_block = Cai::new();

        // Add claims and assertions in this store to the JUMBF store.
        for claim in &self.claims {
            let label = claim.label();

            let mut cai_store = CAIStore::new(label, claim.update_manifest());

            // Add claim box. Note the order of the boxes are set by the spec
            let mut cb = CAIClaimBox::new();

            // Create the CAI assertion store.
            let mut a_store = CAIAssertionStore::new();

            // Add assertions to CAI assertion store.
            let cas = claim.claim_assertion_store();
            for assertion in cas {
                Store::add_assertion_to_jumbf_store(&mut a_store, assertion)?;
            }

            // Add the CAI assertion store to the CAI store.
            cai_store.add_box(Box::new(a_store));

            // Add the Claim json
            let claim_cbor_bytes = claim.data()?;
            let c_cbor = JUMBFCBORContentBox::new(claim_cbor_bytes);
            cb.add_claim(Box::new(c_cbor));
            cai_store.add_box(Box::new(cb));

            // Create a signature and add placeholder data to the CAI store.
            let mut sigb = CAISignatureBox::new();
            let signed_data = match claim.signature_val().is_empty() {
                false => claim.signature_val().clone(), // existing claims have sig values
                true => self.sign_claim_placeholder(claim, min_reserve_size), // empty is the new sig to be replaced
            };

            let sigc = JUMBFCBORContentBox::new(signed_data);
            sigb.add_signature(Box::new(sigc));
            cai_store.add_box(Box::new(sigb));

            // add vc_store if needed
            if !claim.get_verifiable_credentials().is_empty() {
                // Create VC store.
                let mut vc_store = CAIVerifiableCredentialStore::new();

                // Add assertions to CAI assertion store.
                let vcs = claim.get_verifiable_credentials();
                for assertion_data in vcs {
                    if let AssertionData::Json(j) = assertion_data {
                        let id = Claim::vc_id(j)?;
                        let mut json_data = CAIJSONAssertionBox::new(&id);
                        json_data.add_json(j.as_bytes().to_vec());
                        vc_store.add_credential(Box::new(json_data));
                    } else {
                        return Err(Error::BadParam("VC data must be JSON".to_string()));
                    }
                }

                // Add the CAI assertion store to the CAI store.
                cai_store.add_box(Box::new(vc_store));
            }

            // Finally add the completed CAI store into the CAI block.
            cai_block.add_box(Box::new(cai_store));
        }

        // Write it to memory.
        let mut mem_box: Vec<u8> = Vec::new();
        cai_block.write_box(&mut mem_box)?;

        if mem_box.is_empty() {
            Err(Error::JumbfCreationError)
        } else {
            Ok(mem_box)
        }
    }

    fn manifest_map<'a>(sb: &'a JUMBFSuperBox) -> Result<HashMap<String, ManifestInfo<'a>>> {
        let mut box_info: HashMap<String, ManifestInfo<'a>> = HashMap::new();
        for i in 0..sb.data_box_count() {
            let sbox = sb.data_box_as_superbox(i).ok_or(Error::JumbfBoxNotFound)?;
            let desc_box = sbox.desc_box();

            let label = desc_box.uuid();

            let mi = ManifestInfo { desc_box, sbox };

            box_info.insert(label, mi);
        }

        Ok(box_info)
    }

    // Compare two version labels
    // base_version_label - is the source label
    // desired_version_label - is the label to compare to the base
    // returns true if desired version is <= base version
    fn check_label_version(base_version_label: &str, desired_version_label: &str) -> bool {
        if let Some(desired_version) = labels::version(desired_version_label) {
            if let Some(base_version) = labels::version(base_version_label) {
                if desired_version > base_version {
                    return false;
                }
            }
        }
        true
    }

    pub fn from_jumbf(buffer: &[u8], validation_log: &mut impl StatusTracker) -> Result<Store> {
        if buffer.is_empty() {
            return Err(Error::JumbfNotFound);
        }

        let mut store = Store::new();

        // setup a cursor for reading the buffer...
        let mut buf_reader = Cursor::new(buffer);

        // this loads up all the boxes...
        let super_box = BoxReader::read_super_box(&mut buf_reader)?;

        // this loads up all the boxes...
        let cai_block = Cai::from(super_box);

        // check the CAI Block
        let desc_box = cai_block.desc_box();
        if desc_box.uuid() != CAI_BLOCK_UUID {
            let log_item = log_item!("JUMBF", "c2pa box not found", "from_jumbf")
                .error(Error::InvalidClaim(InvalidClaimError::C2paBlockNotFound));
            validation_log.log(
                log_item,
                Some(Error::InvalidClaim(InvalidClaimError::C2paBlockNotFound)),
            )?;

            return Err(Error::InvalidClaim(InvalidClaimError::C2paBlockNotFound));
        }

        let num_stores = cai_block.data_box_count();
        for idx in 0..num_stores {
            let cai_store_box = cai_block
                .data_box_as_superbox(idx)
                .ok_or(Error::JumbfBoxNotFound)?;
            let cai_store_desc_box = cai_store_box.desc_box();

            // ignore unknown boxes per the spec
            if cai_store_desc_box.uuid() != CAI_UPDATE_MANIFEST_UUID
                && cai_store_desc_box.uuid() != CAI_STORE_UUID
            {
                continue;
            }

            // make sure there are not multiple claim boxes
            let mut claim_box_cnt = 0;
            for i in 0..cai_store_box.data_box_count() {
                let sbox = cai_store_box
                    .data_box_as_superbox(i)
                    .ok_or(Error::JumbfBoxNotFound)?;
                let desc_box = sbox.desc_box();

                if desc_box.uuid() == CAI_CLAIM_UUID {
                    claim_box_cnt += 1;
                }

                if claim_box_cnt > 1 {
                    let log_item =
                        log_item!("JUMBF", "c2pa multiple claim boxes found", "from_jumbf")
                            .error(Error::InvalidClaim(
                                InvalidClaimError::C2paMultipleClaimBoxes,
                            ))
                            .validation_status(validation_status::CLAIM_MULTIPLE);
                    validation_log.log(
                        log_item,
                        Some(Error::InvalidClaim(
                            InvalidClaimError::C2paMultipleClaimBoxes,
                        )),
                    )?;

                    return Err(Error::InvalidClaim(
                        InvalidClaimError::C2paMultipleClaimBoxes,
                    ));
                }
            }

            let is_update_manifest = cai_store_desc_box.uuid() == CAI_UPDATE_MANIFEST_UUID;

            // get map of boxes in this manifest
            let manifest_boxes = Store::manifest_map(cai_store_box)?;

            // retrieve the claim & validate
            let claim_superbox = manifest_boxes
                .get(CAI_CLAIM_UUID)
                .ok_or(Error::InvalidClaim(
                    InvalidClaimError::ClaimSuperboxNotFound,
                ))?
                .sbox;
            let claim_desc_box = manifest_boxes
                .get(CAI_CLAIM_UUID)
                .ok_or(Error::InvalidClaim(
                    InvalidClaimError::ClaimDescriptionBoxNotFound,
                ))?
                .desc_box;

            // check if version is supported
            let claim_box_ver = claim_desc_box.label();
            if !Self::check_label_version(Claim::build_version(), &claim_box_ver) {
                return Err(Error::InvalidClaim(InvalidClaimError::ClaimVersionTooNew));
            }

            // check box contents
            if claim_desc_box.uuid() == CAI_CLAIM_UUID {
                // must be have only one claim
                if claim_superbox.data_box_count() > 1 {
                    return Err(Error::InvalidClaim(InvalidClaimError::DuplicateClaimBox {
                        label: claim_desc_box.label(),
                    }));
                }
                // better be, but just in case...

                let cbor_box = match claim_superbox.data_box_as_cbor_box(0) {
                    Some(c) => c,
                    None => {
                        // check for old claims for reporting
                        match claim_superbox.data_box_as_json_box(0) {
                            Some(_c) => {
                                let log_item =
                                    log_item!("JUMBF", "error loading claim data", "from_jumbf")
                                        .error(Error::PrereleaseError);
                                validation_log.log_silent(log_item);

                                return Err(Error::PrereleaseError);
                            }
                            None => {
                                let log_item =
                                    log_item!("JUMBF", "error loading claim data", "from_jumbf")
                                        .error(Error::InvalidClaim(
                                            InvalidClaimError::ClaimBoxData,
                                        ));
                                validation_log.log_silent(log_item);
                                return Err(Error::InvalidClaim(InvalidClaimError::ClaimBoxData));
                            }
                        }
                    }
                };

                if cbor_box.box_uuid() != JUMBF_CBOR_UUID {
                    return Err(Error::InvalidClaim(
                        InvalidClaimError::ClaimDescriptionBoxInvalid,
                    ));
                }
            }

            // retrieve the signature
            let sig_superbox = manifest_boxes
                .get(CAI_SIGNATURE_UUID)
                .ok_or(Error::InvalidClaim(
                    InvalidClaimError::ClaimSignatureBoxNotFound,
                ))?
                .sbox;
            let sig_desc_box = manifest_boxes
                .get(CAI_SIGNATURE_UUID)
                .ok_or(Error::InvalidClaim(
                    InvalidClaimError::ClaimSignatureDescriptionBoxNotFound,
                ))?
                .desc_box;

            // check box contents
            if sig_desc_box.uuid() == CAI_SIGNATURE_UUID {
                // better be, but just in case...
                let sig_box = sig_superbox
                    .data_box_as_cbor_box(0)
                    .ok_or(Error::JumbfBoxNotFound)?;
                if sig_box.box_uuid() != JUMBF_CBOR_UUID {
                    return Err(Error::InvalidClaim(
                        InvalidClaimError::ClaimSignatureDescriptionBoxInvalid,
                    ));
                }
            }
            // save signature to be validated on load
            let sig_data = sig_superbox
                .data_box_as_cbor_box(0)
                .ok_or(Error::JumbfBoxNotFound)?;

            // Create a new Claim object from jumbf data after validations
            let cbor_box = claim_superbox
                .data_box_as_cbor_box(0)
                .ok_or(Error::JumbfBoxNotFound)?;
            let mut claim = Claim::from_data(&cai_store_desc_box.label(), cbor_box.cbor())?;

            // set the  type of manifest
            claim.set_update_manifest(is_update_manifest);

            // retrieve & set signature for each claim
            claim.set_signature_val(sig_data.cbor().clone()); // load the stored signature

            // retrieve the assertion store
            let assertion_store_box = manifest_boxes
                .get(CAI_ASSERTION_STORE_UUID)
                .ok_or(Error::InvalidClaim(
                    InvalidClaimError::AssertionStoreSuperboxNotFound,
                ))?
                .sbox;

            let num_assertions = assertion_store_box.data_box_count();

            // loop over all assertions...
            let mut check_for_legacy_assertion = true;
            for idx in 0..num_assertions {
                let assertion_box = assertion_store_box
                    .data_box_as_superbox(idx)
                    .ok_or(Error::JumbfBoxNotFound)?;
                let assertion_desc_box = assertion_box.desc_box();

                // Add assertions to claim after validation
                let label = assertion_desc_box.label();
                match Store::get_assertion_from_jumbf_store(
                    &claim,
                    assertion_box,
                    &label,
                    check_for_legacy_assertion,
                ) {
                    Ok(assertion) => {
                        claim.put_assertion_store(assertion); // restore assertion data to claim
                        check_for_legacy_assertion = false; // only need to check once
                    }
                    Err(e) => {
                        // if this is an old manifest always return
                        if std::mem::discriminant(&e)
                            == std::mem::discriminant(&Error::PrereleaseError)
                        {
                            let log_item =
                                log_item!("JUMBF", "error loading assertion", "from_jumbf")
                                    .error(e);
                            validation_log.log_silent(log_item);
                            return Err(Error::PrereleaseError);
                        } else {
                            let log_item =
                                log_item!("JUMBF", "error loading assertion", "from_jumbf")
                                    .error(e);
                            validation_log.log(log_item, None)?;
                        }
                    }
                }
            }

            // load vc_store if available
            if let Some(mi) = manifest_boxes.get(CAI_VERIFIABLE_CREDENTIALS_STORE_UUID) {
                let vc_store = mi.sbox;
                let num_vcs = vc_store.data_box_count();

                for idx in 0..num_vcs {
                    let vc_box = vc_store
                        .data_box_as_superbox(idx)
                        .ok_or(Error::JumbfBoxNotFound)?;
                    let vc_json = vc_box
                        .data_box_as_json_box(0)
                        .ok_or(Error::JumbfBoxNotFound)?;
                    let vc_desc_box = vc_box.desc_box();
                    let _id = vc_desc_box.label();

                    let json_str = String::from_utf8(vc_json.json().to_vec())
                        .map_err(|_| InvalidClaimError::VerifiableCredentialStoreInvalid)?;

                    claim.add_verifiable_credential(&json_str)?;
                }
            }

            // add claim to store
            store.insert_restored_claim(cai_store_desc_box.label(), claim);
        }

        Ok(store)
    }

    // Get the store label from jumbf path
    pub fn manifest_label_from_path(claim_path: &str) -> String {
        if let Some(s) = jumbf::labels::manifest_label_from_uri(claim_path) {
            s
        } else {
            claim_path.to_owned()
        }
    }

    // wake the ingredients and validate
    fn ingredient_checks<'a>(
        store: &Store,
        claim: &Claim,
        asset_data: &ClaimAssetData<'a>,
        validation_log: &mut impl StatusTracker,
    ) -> Result<()> {
        let mut num_parent_ofs = 0;

        // walk the ingredients
        for i in claim.ingredient_assertions() {
            let ingredient_assertion = Ingredient::from_assertion(i)?;

            // is this an ingredient
            if let Some(ref c2pa_manifest) = &ingredient_assertion.c2pa_manifest {
                let label = Store::manifest_label_from_path(&c2pa_manifest.url());

                // check for parentOf relationships
                if ingredient_assertion.relationship == Relationship::ParentOf {
                    num_parent_ofs += 1;
                }

                if let Some(ingredient) = store.get_claim(&label) {
                    let alg = match c2pa_manifest.alg() {
                        Some(a) => a,
                        None => ingredient.alg().to_owned(),
                    };
                    if !verify_by_alg(&alg, &c2pa_manifest.hash(), &ingredient.data()?, None) {
                        let log_item = log_item!(
                            &c2pa_manifest.url(),
                            "ingredient hash incorrect",
                            "ingredient_checks"
                        )
                        .error(Error::HashMismatch(
                            "ingredient hash does not match found ingredient".to_string(),
                        ))
                        .validation_status(validation_status::INGREDIENT_HASHEDURI_MISMATCH);
                        validation_log.log(
                            log_item,
                            Some(Error::HashMismatch(
                                "ingredient hash does not match found ingredient".to_string(),
                            )),
                        )?;
                    }

                    // make sure
                    // verify the ingredient claim
                    Claim::verify_claim(ingredient, asset_data, false, validation_log)?;
                } else {
                    let log_item = log_item!(
                        &c2pa_manifest.url(),
                        "ingredient not found",
                        "ingredient_checks"
                    )
                    .error(Error::ClaimVerification(format!(
                        "ingredient: {} is missing",
                        label
                    )))
                    .validation_status(validation_status::CLAIM_MISSING);
                    validation_log.log(
                        log_item,
                        Some(Error::ClaimVerification(format!(
                            "ingredient: {} is missing",
                            label
                        ))),
                    )?;
                }
            }
        }

        // check ingredient rules
        if claim.update_manifest() {
            if !(num_parent_ofs == 1 && claim.ingredient_assertions().len() == 1) {
                let log_item = log_item!(
                    &claim.uri(),
                    "update manifest must have one parent",
                    "ingredient_checks"
                )
                .error(Error::ClaimVerification(
                    "update manifest must have one parent".to_string(),
                ))
                .validation_status(validation_status::MANIFEST_UPDATE_WRONG_PARENTS);
                validation_log.log(
                    log_item,
                    Some(Error::ClaimVerification(
                        "update manifest must have one parent".to_string(),
                    )),
                )?;
            }
        } else if num_parent_ofs > 1 {
            let log_item = log_item!(
                &claim.uri(),
                "too many ingredient parents",
                "ingredient_checks"
            )
            .error(Error::ClaimVerification(
                "ingredient has more than one parent".to_string(),
            ))
            .validation_status(validation_status::MANIFEST_MULTIPLE_PARENTS);
            validation_log.log(
                log_item,
                Some(Error::ClaimVerification(
                    "ingredient has more than one parent".to_string(),
                )),
            )?;
        }

        Ok(())
    }

    // wake the ingredients and validate
    async fn ingredient_checks_async(
        store: &Store,
        claim: &Claim,
        asset_bytes: &[u8],
        validation_log: &mut impl StatusTracker,
    ) -> Result<()> {
        // walk the ingredients
        for i in claim.ingredient_assertions() {
            let ingredient_assertion = Ingredient::from_assertion(i)?;

            // is this an ingredient
            if let Some(ref c2pa_manifest) = &ingredient_assertion.c2pa_manifest {
                let label = Store::manifest_label_from_path(&c2pa_manifest.url());

                if let Some(ingredient) = store.get_claim(&label) {
                    if !verify_by_alg(
                        ingredient.alg(),
                        &c2pa_manifest.hash(),
                        &ingredient.data()?,
                        None,
                    ) {
                        let log_item = log_item!(
                            &c2pa_manifest.url(),
                            "ingredient hash incorrect",
                            "ingredient_checks_async"
                        )
                        .error(Error::HashMismatch(
                            "ingredient hash does not match found ingredient".to_string(),
                        ))
                        .validation_status(validation_status::INGREDIENT_HASHEDURI_MISMATCH);
                        validation_log.log(
                            log_item,
                            Some(Error::HashMismatch(
                                "ingredient hash does not match found ingredient".to_string(),
                            )),
                        )?;
                    }
                    // verify the ingredient claim
                    Claim::verify_claim_async(ingredient, asset_bytes, false, validation_log)
                        .await?;
                } else {
                    let log_item = log_item!(
                        &c2pa_manifest.url(),
                        "ingredient not found",
                        "ingredient_checks_async"
                    )
                    .error(Error::ClaimVerification(format!(
                        "ingredient: {} is missing",
                        label
                    )))
                    .validation_status(validation_status::CLAIM_MISSING);
                    validation_log.log(
                        log_item,
                        Some(Error::ClaimVerification(format!(
                            "ingredient: {} is missing",
                            label
                        ))),
                    )?;
                }
            }
        }

        Ok(())
    }

    /// Verify Store
    /// store: Store to validate
    /// xmp_str: String containing entire XMP block of the asset
    /// asset_bytes: bytes of the asset to be verified
    /// validation_log: If present all found errors are logged and returned, other wise first error causes exit and is returned  
    pub async fn verify_store_async(
        store: &Store,
        asset_bytes: &[u8],
        validation_log: &mut impl StatusTracker,
    ) -> Result<()> {
        let claim = match store.provenance_claim() {
            Some(c) => c,
            None => {
                let log_item =
                    log_item!("Unknown", "could not find active manifest", "verify_store")
                        .error(Error::ProvenanceMissing)
                        .validation_status(validation_status::CLAIM_MISSING);
                validation_log.log(log_item, Some(Error::ProvenanceMissing))?;

                return Err(Error::ProvenanceMissing);
            }
        };

        // verify the provenance claim
        Claim::verify_claim_async(claim, asset_bytes, true, validation_log).await?;

        Store::ingredient_checks_async(store, claim, asset_bytes, validation_log).await?;

        Ok(())
    }

    /// Verify Store
    /// store: Store to validate
    /// xmp_str: String containing entire XMP block of the asset
    /// asset_bytes: bytes of the asset to be verified
    /// validation_log: If present all found errors are logged and returned, other wise first error causes exit and is returned  
    pub fn verify_store<'a>(
        store: &Store,
        asset_data: &ClaimAssetData<'a>,
        validation_log: &mut impl StatusTracker,
    ) -> Result<()> {
        let claim = match store.provenance_claim() {
            Some(c) => c,
            None => {
                let log_item =
                    log_item!("Unknown", "could not find active manifest", "verify_store")
                        .error(Error::ProvenanceMissing)
                        .validation_status(validation_status::CLAIM_MISSING);
                validation_log.log(log_item, Some(Error::ProvenanceMissing))?;

                return Err(Error::ProvenanceMissing);
            }
        };

        // verify the provenance claim
        Claim::verify_claim(claim, asset_data, true, validation_log)?;

        Store::ingredient_checks(store, claim, asset_data, validation_log)?;

        Ok(())
    }

    // generate a list of AssetHashes based on the location of objects in the file
    #[cfg(feature = "file_io")]
    fn generate_data_hashes(
        asset_path: &Path,
        alg: &str,
        block_locations: &mut Vec<HashObjectPositions>,
        calc_hashes: bool,
    ) -> Result<Vec<DataHash>> {
        if block_locations.is_empty() {
            let out: Vec<DataHash> = vec![];
            return Ok(out);
        }

        let metadata = asset_path.metadata().map_err(crate::error::wrap_io_err)?;
        let file_len: u64 = metadata.len();
        let mut hashes: Vec<DataHash> = Vec::new();

        // sort blocks by offset
        block_locations.sort_by(|a, b| a.offset.cmp(&b.offset));

        // generate default data hash that excludes jumbf block
        // find the first jumbf block (ours are always in order)
        // find the first block after the jumbf blocks
        let mut block_start: usize = 0;
        let mut block_end: usize = 0;
        let mut found_jumbf = false;
        for item in block_locations {
            // find start of jumbf
            if !found_jumbf && item.htype == HashBlockObjectType::Cai {
                block_start = item.offset;
                found_jumbf = true;
            }

            // find start of block after jumbf blocks
            if found_jumbf && item.htype == HashBlockObjectType::Cai {
                block_end = item.offset + item.length;
            }
        }

        if block_end as u64 > file_len {
            return Err(Error::BadParam(
                "data hash exclusions out of range".to_string(),
            ));
        }

        if found_jumbf {
            // add exclusion hash for bytes before and after jumbf
            let mut dh = DataHash::new("jumbf manifest", alg, None);
            if block_end > block_start {
                dh.add_exclusion(Exclusion::new(block_start, block_end - block_start));
            }
            if calc_hashes {
                dh.gen_hash(asset_path)?;
            } else {
                match alg {
                    "sha256" => dh.set_hash([0u8; 32].to_vec()),
                    "sha384" => dh.set_hash([0u8; 48].to_vec()),
                    "sha512" => dh.set_hash([0u8; 64].to_vec()),
                    _ => return Err(Error::UnsupportedType),
                }
            }
            hashes.push(dh);
        }

        Ok(hashes)
    }

    #[cfg(feature = "file_io")]
    fn generate_bmff_data_hashes(
        asset_path: &Path,
        alg: &str,
        calc_hashes: bool,
    ) -> Result<Vec<BmffHash>> {
        use serde_bytes::ByteBuf;

        // The spec has mandatory BMFF exclusion ranges for certain atoms.
        // The function makes sure those are included.

        let mut hashes: Vec<BmffHash> = Vec::new();

        let mut dh = BmffHash::new("jumbf manifest", alg, None);
        let exclusions = dh.exclusions_mut();

        // jumbf exclusion
        let mut uuid = ExclusionsMap::new("/uuid".to_owned());
        let data = DataMap {
            offset: 8,
            value: vec![
                216, 254, 195, 214, 27, 14, 72, 60, 146, 151, 88, 40, 135, 126, 196, 129,
            ], // C2PA identifier
        };
        let data_vec = vec![data];
        uuid.data = Some(data_vec);
        exclusions.push(uuid);

        // ftyp exclusion
        let ftyp = ExclusionsMap::new("/ftyp".to_owned());
        exclusions.push(ftyp);

        // meta/iloc exclusion
        let iloc = ExclusionsMap::new("/meta/iloc".to_owned());
        exclusions.push(iloc);

        // /mfra/tfra exclusion
        let tfra = ExclusionsMap::new("/mfra/tfra".to_owned());
        exclusions.push(tfra);

        // /moov/trak/mdia/minf/stbl/stco exclusion
        let mut stco = ExclusionsMap::new("/moov/trak/mdia/minf/stbl/stco".to_owned());
        let subset_stco = SubsetMap {
            offset: 16,
            length: 0,
        };
        let subset_stco_vec = vec![subset_stco];
        stco.subset = Some(subset_stco_vec);
        exclusions.push(stco);

        // /moov/trak/mdia/minf/stbl/co64 exclusion
        let mut co64 = ExclusionsMap::new("/moov/trak/mdia/minf/stbl/co64".to_owned());
        let subset_co64 = SubsetMap {
            offset: 16,
            length: 0,
        };
        let subset_co64_vec = vec![subset_co64];
        co64.subset = Some(subset_co64_vec);
        exclusions.push(co64);

        // /moof/traf/tfhd exclusion
        let mut tfhd = ExclusionsMap::new("/moof/traf/tfhd".to_owned());
        let subset_tfhd = SubsetMap {
            offset: 16,
            length: 8,
        };
        let subset_tfhd_vec = vec![subset_tfhd];
        tfhd.subset = Some(subset_tfhd_vec);
        tfhd.flags = Some(ByteBuf::from([1, 0, 0]));
        exclusions.push(tfhd);

        // /moof/traf/trun exclusion
        let mut trun = ExclusionsMap::new("/moof/traf/trun".to_owned());
        let subset_trun = SubsetMap {
            offset: 16,
            length: 4,
        };
        let subset_trun_vec = vec![subset_trun];
        trun.subset = Some(subset_trun_vec);
        trun.flags = Some(ByteBuf::from([1, 0, 0]));
        exclusions.push(trun);

        if calc_hashes {
            dh.gen_hash(asset_path)?;
        } else {
            match alg {
                "sha256" => dh.set_hash([0u8; 32].to_vec()),
                "sha384" => dh.set_hash([0u8; 48].to_vec()),
                "sha512" => dh.set_hash([0u8; 64].to_vec()),
                _ => return Err(Error::UnsupportedType),
            }
        }
        hashes.push(dh);

        Ok(hashes)
    }

    // move or copy data from source to dest
    #[cfg(feature = "file_io")]
    fn move_or_copy(source: &Path, dest: &Path) -> Result<()> {
        // copy temp file to asset
        std::fs::rename(source, dest)
            // if rename fails, try to copy in case we are on different volumes or output does not exist
            .or_else(|_| std::fs::copy(source, dest).and(Ok(())))
            .map_err(Error::IoError)
    }

    // copy output and possibly the external manifest to final destination
    #[cfg(feature = "file_io")]
    fn copy_c2pa_to_output(source: &Path, dest: &Path, remote_type: RemoteManifest) -> Result<()> {
        match remote_type {
            crate::claim::RemoteManifest::NoRemote => Store::move_or_copy(source, dest)?,
            crate::claim::RemoteManifest::SideCar
            | crate::claim::RemoteManifest::Remote(_)
            | crate::claim::RemoteManifest::EmbedWithRemote(_) => {
                // make correct path names
                let source_asset = source;
                let source_cai = source_asset.with_extension(MANIFEST_STORE_EXT);
                let dest_cai = dest.with_extension(MANIFEST_STORE_EXT);

                Store::move_or_copy(&source_cai, &dest_cai)?; // copy manifest
                Store::move_or_copy(source_asset, dest)?; // copy asset
            }
        }
        Ok(())
    }

    /// Embed the claims store as jumbf into an asset. Updates XMP with provenance record.
    #[cfg(feature = "file_io")]
    pub fn save_to_asset(
        &mut self,
        asset_path: &Path,
        signer: &dyn Signer,
        dest_path: &Path,
    ) -> Result<Vec<u8>> {
        // set up temp dir, contents auto deleted
        let td = tempfile::TempDir::new()?;
        let temp_path = td.into_path();
        let temp_file = temp_path.join(
            dest_path
                .file_name()
                .ok_or_else(|| Error::BadParam("invalid destination path".to_string()))?,
        );

        let jumbf_bytes = self.start_save(asset_path, &temp_file, signer.reserve_size())?;

        let pc = self.provenance_claim().ok_or(Error::ClaimEncoding)?;
        let sig = self.sign_claim(pc, signer, signer.reserve_size())?;
        let sig_placeholder = self.sign_claim_placeholder(pc, signer.reserve_size());

        // get correct output path for remote manifest
        let output_path = match pc.remote_manifest() {
            crate::claim::RemoteManifest::NoRemote
            | crate::claim::RemoteManifest::EmbedWithRemote(_) => temp_file.to_path_buf(),
            crate::claim::RemoteManifest::SideCar | crate::claim::RemoteManifest::Remote(_) => {
                temp_file.with_extension(MANIFEST_STORE_EXT)
            }
        };

        match self.finish_save(jumbf_bytes, &output_path, sig, &sig_placeholder) {
            Ok((s, m)) => {
                // save sig so store is up to date
                let pc_mut = self.provenance_claim_mut().ok_or(Error::ClaimEncoding)?;
                pc_mut.set_signature_val(s);

                // do we need to make a C2PA file in addtion to standard embedded output
                if let crate::claim::RemoteManifest::EmbedWithRemote(_url) =
                    pc_mut.remote_manifest()
                {
                    let c2pa = output_path.with_extension(MANIFEST_STORE_EXT);
                    std::fs::write(c2pa, &m)?;
                }

                // copy the correct files upon completion
                Store::copy_c2pa_to_output(&temp_file, dest_path, pc_mut.remote_manifest())?;

                Ok(m)
            }
            Err(e) => Err(e),
        }
    }

    /// Embed the claims store as jumbf into an asset using an async signer. Updates XMP with provenance record.
    #[cfg(feature = "async_signer")]
    pub async fn save_to_asset_async(
        &mut self,
        asset_path: &Path,
        signer: &dyn AsyncSigner,
        dest_path: &Path,
    ) -> Result<Vec<u8>> {
        // set up temp dir, contents auto deleted
        let td = tempfile::TempDir::new()?;
        let temp_path = td.into_path();
        let temp_file = temp_path.join(
            dest_path
                .file_name()
                .ok_or_else(|| Error::BadParam("invalid destination path".to_string()))?,
        );

        let jumbf_bytes = self.start_save(asset_path, &temp_file, signer.reserve_size())?;

        let pc = self.provenance_claim().ok_or(Error::ClaimEncoding)?;
        let sig = self
            .sign_claim_async(pc, signer, signer.reserve_size())
            .await?;
        let sig_placeholder = self.sign_claim_placeholder(pc, signer.reserve_size());

        // get correct output path for remote manifest
        let output_path = match pc.remote_manifest() {
            crate::claim::RemoteManifest::NoRemote
            | crate::claim::RemoteManifest::EmbedWithRemote(_) => temp_file.to_path_buf(),
            crate::claim::RemoteManifest::SideCar | crate::claim::RemoteManifest::Remote(_) => {
                temp_file.with_extension(MANIFEST_STORE_EXT)
            }
        };

        match self.finish_save(jumbf_bytes, &output_path, sig, &sig_placeholder) {
            Ok((s, m)) => {
                // save sig so store is up to date
                let pc_mut = self.provenance_claim_mut().ok_or(Error::ClaimEncoding)?;
                pc_mut.set_signature_val(s);

                // do we need to make a C2PA file in addtion to standard embedded output
                if let crate::claim::RemoteManifest::EmbedWithRemote(_url) =
                    pc_mut.remote_manifest()
                {
                    let c2pa = output_path.with_extension(MANIFEST_STORE_EXT);
                    std::fs::write(c2pa, &m)?;
                }

                // copy the correct files upon completion
                Store::copy_c2pa_to_output(&temp_file, dest_path, pc_mut.remote_manifest())?;

                Ok(m)
            }
            Err(e) => Err(e),
        }
    }

    /// Embed the claims store as jumbf into an asset using an CoseSign box generated remotely. Updates XMP with provenance record.
    #[cfg(feature = "async_signer")]
    pub async fn save_to_asset_remote_signed(
        &mut self,
        asset_path: &Path,
        remote_signer: &dyn crate::signer::RemoteSigner,
        dest_path: &Path,
    ) -> Result<Vec<u8>> {
        // set up temp dir, contents auto deleted
        let td = tempfile::TempDir::new()?;
        let temp_path = td.into_path();
        let temp_file = temp_path.join(
            dest_path
                .file_name()
                .ok_or_else(|| Error::BadParam("invalid destination path".to_string()))?,
        );

        let jumbf_bytes = self.start_save(asset_path, &temp_file, remote_signer.reserve_size())?;

        let pc = self.provenance_claim().ok_or(Error::ClaimEncoding)?;
        let sig = remote_signer.sign_remote(&pc.data()?).await?;

        let sig_placeholder = self.sign_claim_placeholder(pc, remote_signer.reserve_size());

        // get correct output path for remote manifest
        let output_path = match pc.remote_manifest() {
            crate::claim::RemoteManifest::NoRemote
            | crate::claim::RemoteManifest::EmbedWithRemote(_) => temp_file.to_path_buf(),
            crate::claim::RemoteManifest::SideCar | crate::claim::RemoteManifest::Remote(_) => {
                temp_file.with_extension(MANIFEST_STORE_EXT)
            }
        };

        match self.finish_save(jumbf_bytes, &output_path, sig, &sig_placeholder) {
            Ok((s, m)) => {
                // save sig so store is up to date
                let pc_mut = self.provenance_claim_mut().ok_or(Error::ClaimEncoding)?;
                pc_mut.set_signature_val(s);

                // do we need to make a C2PA file in addtion to standard embedded output
                if let crate::claim::RemoteManifest::EmbedWithRemote(_url) =
                    pc_mut.remote_manifest()
                {
                    let c2pa = output_path.with_extension(MANIFEST_STORE_EXT);
                    std::fs::write(c2pa, &m)?;
                }

                // copy the correct files upon completion
                Store::copy_c2pa_to_output(&temp_file, dest_path, pc_mut.remote_manifest())?;

                Ok(m)
            }
            Err(e) => Err(e),
        }
    }

    #[cfg(feature = "file_io")]
    fn start_save(
        &mut self,
        asset_path: &Path,
        dest_path: &Path,
        reserve_size: usize,
    ) -> Result<Vec<u8>> {
        // clone the source to working copy if requested

        get_supported_file_extension(asset_path).ok_or(Error::UnsupportedType)?; // verify extensions
        let ext = get_supported_file_extension(dest_path).ok_or(Error::UnsupportedType)?;
        if asset_path != dest_path {
            fs::copy(&asset_path, &dest_path).map_err(Error::IoError)?;
        }

        //  update file following the steps outlined in CAI spec

        // 1) Add DC provenance XMP
        let pc = self.provenance_claim().ok_or(Error::ClaimEncoding)?;
        let output_path = if cfg!(feature = "xmp_write") {
            match pc.remote_manifest() {
                crate::claim::RemoteManifest::NoRemote => {
                    // even though this block is protected by the outer cfg!(feature = "xmp_write")
                    // the class embedded_xmp is not defined so we have to explicitly exclude it from the build
                    #[cfg(feature = "xmp_write")]
                    if let Some(provenance) = self.provenance_path() {
                        // update XMP info & add xmp hash to provenance claim
                        embedded_xmp::add_manifest_uri_to_file(dest_path, &provenance)?;
                    } else {
                        return Err(Error::XmpWriteError);
                    }
                    dest_path.to_path_buf()
                }
                crate::claim::RemoteManifest::SideCar => {
                    dest_path.with_extension(MANIFEST_STORE_EXT)
                }
                crate::claim::RemoteManifest::Remote(_url) => {
                    let d = dest_path.with_extension(MANIFEST_STORE_EXT);
                    // even though this block is protected by the outer cfg!(feature = "xmp_write")
                    // the class embedded_xmp is not defined so we have to explicitly exclude it from the build
                    #[cfg(feature = "xmp_write")]
                    embedded_xmp::add_manifest_uri_to_file(dest_path, &_url)?;
                    d
                }
                crate::claim::RemoteManifest::EmbedWithRemote(_url) => {
                    // even though this block is protected by the outer cfg!(feature = "xmp_write")
                    // the class embedded_xmp is not defined so we have to explicitly exclude it from the build
                    #[cfg(feature = "xmp_write")]
                    embedded_xmp::add_manifest_uri_to_file(dest_path, &_url)?;

                    dest_path.to_path_buf()
                }
            }
        } else {
            // only side car and embedded supported without feature "xmp_write"
            match pc.remote_manifest() {
                crate::claim::RemoteManifest::NoRemote => dest_path.to_path_buf(),
                crate::claim::RemoteManifest::SideCar => {
                    dest_path.with_extension(MANIFEST_STORE_EXT)
                }
<<<<<<< HEAD
                crate::claim::RemoteManifest::Remote(_) => {
=======
                crate::claim::RemoteManifest::Remote(_)
                | crate::claim::RemoteManifest::EmbedWithRemote(_) => {
>>>>>>> aa0b276b
                    return Err(Error::BadParam("requires 'xmp_write' feature".to_string()))
                }
            }
        };

        // get the provenance claim changing mutability
        let pc = self.provenance_claim_mut().ok_or(Error::ClaimEncoding)?;

        let is_bmff = is_bmff_format(&ext);

        let mut data;
        let jumbf_size;

        if is_bmff {
            // 2) Get hash ranges if needed, do not generate for update manifests
            if !pc.update_manifest() {
                let bmff_hashes = Store::generate_bmff_data_hashes(&output_path, pc.alg(), false)?;
                for hash in bmff_hashes {
                    pc.add_assertion(&hash)?;
                }
            }

            // 3) Generate in memory CAI jumbf block
            // and write preliminary jumbf store to file
            // source and dest the same so save_jumbf_to_file will use the same file since we have already cloned
            data = self.to_jumbf_internal(reserve_size)?;
            jumbf_size = data.len();
            save_jumbf_to_file(&data, &output_path, Some(&output_path))?;

            // generate actual hash values
            let pc = self.provenance_claim_mut().ok_or(Error::ClaimEncoding)?; // reborrow to change mutability

            if !pc.update_manifest() {
                let bmff_hashes = pc.bmff_hash_assertions();

                if !bmff_hashes.is_empty() {
                    let mut bmff_hash = BmffHash::from_assertion(bmff_hashes[0])?;
                    bmff_hash.gen_hash(&output_path)?;
                    pc.update_bmff_hash(bmff_hash)?;
                }
            }
        } else {
            // 2) Get hash ranges if needed, do not generate for update manifests
            let mut hash_ranges = object_locations(&output_path)?;
            let hashes: Vec<DataHash> = if pc.update_manifest() {
                Vec::new()
            } else {
                Store::generate_data_hashes(dest_path, pc.alg(), &mut hash_ranges, false)?
            };

            // add the placeholder data hashes to provenance claim so that the required space is reserved
            for mut hash in hashes {
                // add padding to account for possible cbor expansion of final DataHash
                let padding: Vec<u8> = vec![0x0; 10];
                hash.add_padding(padding);

                pc.add_assertion(&hash)?;
            }

            // 3) Generate in memory CAI jumbf block
            // and write preliminary jumbf store to file
            // source and dest the same so save_jumbf_to_file will use the same file since we have already cloned
            data = self.to_jumbf_internal(reserve_size)?;
            jumbf_size = data.len();
            save_jumbf_to_file(&data, &output_path, Some(&output_path))?;

            // 4)  determine final object locations and patch the asset hashes with correct offset
            // replace the source with correct asset hashes so that the claim hash will be correct
            let pc = self.provenance_claim_mut().ok_or(Error::ClaimEncoding)?;

            // get the final hash ranges, but not for update manifests
            let mut new_hash_ranges = object_locations(&output_path)?;
            let updated_hashes = if pc.update_manifest() {
                Vec::new()
            } else {
                Store::generate_data_hashes(dest_path, pc.alg(), &mut new_hash_ranges, true)?
            };

            // patch existing claim hash with updated data
            for hash in updated_hashes {
                pc.update_data_hash(hash)?;
            }
        }

        // regenerate the jumbf because the cbor changed
        data = self.to_jumbf_internal(reserve_size)?;
        if jumbf_size != data.len() {
            return Err(Error::JumbfCreationError);
        }

        Ok(data) // return JUMBF data
    }

    #[cfg(feature = "file_io")]
    fn finish_save(
        &self,
        mut jumbf_bytes: Vec<u8>,
        output_path: &Path,
        sig: Vec<u8>,
        sig_placeholder: &[u8],
    ) -> Result<(Vec<u8>, Vec<u8>)> {
        if sig_placeholder.len() != sig.len() {
            return Err(Error::CoseSigboxTooSmall);
        }

        patch_bytes(&mut jumbf_bytes, sig_placeholder, &sig)
            .map_err(|_| Error::JumbfCreationError)?;

        // re-save to file
        save_jumbf_to_file(&jumbf_bytes, output_path, Some(output_path))?;

        Ok((sig, jumbf_bytes))
    }

    /// Verify Store from an existing asset
    /// asset_path: path to input asset
    /// validation_log: If present all found errors are logged and returned, otherwise first error causes exit and is returned  
    #[cfg(feature = "file_io")]
    pub fn verify_from_path<'a>(
        &mut self,
        asset_path: &'a Path,
        validation_log: &mut impl StatusTracker,
    ) -> Result<()> {
        Store::verify_store(self, &ClaimAssetData::PathData(asset_path), validation_log)
    }

    // verify from a buffer without file i/o
    pub fn verify_from_buffer(
        &mut self,
        buf: &[u8],
        _asset_type: &str,
        validation_log: &mut impl StatusTracker,
    ) -> Result<()> {
        Store::verify_store(self, &ClaimAssetData::ByteData(buf), validation_log)
    }

    // fetch remote manifest if possible
    #[cfg(not(target_arch = "wasm32"))]
    #[cfg(feature = "file_io")]
    fn fetch_remote_manifest(url: &str) -> Result<Vec<u8>> {
        use std::io::Read;

        use conv::ValueFrom;
        use ureq::Error as uError;

        //const MANIFEST_CONTENT_TYPE: &str = "application/x-c2pa-manifest-store"; // todo verify once these are served
        const DEFAULT_MANIFEST_RESPONSE_SIZE: usize = 10 * 1024 * 1024; // 10 MB

        match ureq::get(url).call() {
            Ok(response) => {
                if response.status() == 200 {
                    let len = response
                        .header("Content-Length")
                        .and_then(|s| s.parse::<usize>().ok())
                        .unwrap_or(DEFAULT_MANIFEST_RESPONSE_SIZE); // todo figure out good max to accept

                    let mut response_bytes: Vec<u8> = Vec::with_capacity(len);

                    let len64 = u64::value_from(len)
                        .map_err(|_err| Error::BadParam("value out of range".to_string()))?;

                    response
                        .into_reader()
                        .take(len64)
                        .read_to_end(&mut response_bytes)
                        .map_err(|_err| {
                            Error::RemoteManifestFetch("error reading content stream".to_string())
                        })?;

                    Ok(response_bytes)
                } else {
                    Err(Error::RemoteManifestFetch(format!(
                        "fetch failed: code: {}, status: {}",
                        response.status(),
                        response.status_text()
                    )))
                }
            }
            Err(uError::Status(code, resp)) => Err(Error::RemoteManifestFetch(format!(
                "code: {}, response: {}",
                code,
                resp.status_text()
            ))),
            Err(uError::Transport(_)) => Err(Error::RemoteManifestFetch(format!(
                "fetch failed: url: {}",
                url
            ))),
        }
    }

    /// Return Store from in memory asset
    pub fn load_cai_from_memory(
        asset_type: &str,
        data: &[u8],
        validation_log: &mut impl StatusTracker,
    ) -> Result<Store> {
        load_jumbf_from_memory(asset_type, data).and_then(|cai_block| {
            // load and validate with CAI toolkit and dump if desired
            Store::from_jumbf(&cai_block, validation_log)
        })
    }

    /// load a CAI store from  a file
    ///
    /// in_path -  path to source file
    /// validation_log - optional vec to contain addition info about the asset
    #[cfg(feature = "file_io")]
    fn load_cai_from_file(
        in_path: &Path,
        validation_log: &mut impl StatusTracker,
    ) -> Result<Store> {
        let external_manifest = in_path.with_extension(MANIFEST_STORE_EXT);

        match load_jumbf_from_file(in_path) {
            Ok(manifest_bytes) => {
                // load and validate with CAI toolkit and dump if desired
                Store::from_jumbf(&manifest_bytes, validation_log)
            }
            Err(Error::JumbfNotFound) => {
                if external_manifest.exists() {
                    let external_manifest_bytes = std::fs::read(external_manifest)?;
                    Store::from_jumbf(&external_manifest_bytes, validation_log)
                } else {
                    // check for remote manifest
                    let mut asset_reader = std::fs::File::open(in_path)?;
                    let ext = get_file_extension(in_path).ok_or(Error::UnsupportedType)?;
                    if let Some(ext_ref) = crate::utils::xmp_inmemory_utils::XmpInfo::from_source(
                        &mut asset_reader,
                        &ext,
                    )
                    .provenance
                    {
                        if cfg!(feature = "fetch_remote_manifests") {
                            let remote_manifest_bytes = Store::fetch_remote_manifest(&ext_ref)?;
                            Store::from_jumbf(&remote_manifest_bytes, validation_log)
                        } else {
                            Err(Error::JumbfNotFound)
                        }
                    } else {
                        Err(Error::JumbfNotFound)
                    }
                }
            }
            Err(e) => Err(e),
        }
    }

    /// Load Store from claims in an existing asset
    /// asset_path: path to input asset
    /// verify: determines whether to verify the contents of the provenance claim.  Must be set true to use validation_log
    /// validation_log: If present all found errors are logged and returned, otherwise first error causes exit and is returned  
    #[cfg(feature = "file_io")]
    pub fn load_from_asset(
        asset_path: &Path,
        verify: bool,
        validation_log: &mut impl StatusTracker,
    ) -> Result<Store> {
        // load jumbf if available
        Self::load_cai_from_file(asset_path, validation_log)
            .and_then(|mut store| {
                // verify the store
                if verify {
                    store.verify_from_path(asset_path, validation_log)?;
                }

                Ok(store)
            })
            .map_err(|e| {
                let err = match e {
                    Error::PrereleaseError => Error::PrereleaseError,
                    Error::JumbfNotFound => Error::JumbfNotFound,
                    Error::IoError(_) => {
                        Error::FileNotFound(asset_path.to_string_lossy().to_string())
                    }
                    Error::UnsupportedType => Error::UnsupportedType,
                    _ => Error::LogStop,
                };
                let log_item = log_item!("asset", "error loading file", "load_from_asset").error(e);
                validation_log.log_silent(log_item);
                err
            })
    }

    fn get_store_from_memory(
        asset_type: &str,
        data: &[u8],
        validation_log: &mut impl StatusTracker,
    ) -> Result<(Store, Option<String>)> {
        let cai_loader = get_cailoader_handler(asset_type).ok_or(Error::UnsupportedType)?;

        let mut buf_reader = Cursor::new(data);

        // check for xmp, error if not present
        let xmp = cai_loader.read_xmp(&mut buf_reader);

        // load jumbf if available
        Self::load_cai_from_memory(asset_type, data, validation_log)
            .map(|store| (store, xmp))
            .map_err(|e| {
                let err = match e {
                    Error::PrereleaseError => Error::PrereleaseError,
                    Error::JumbfNotFound => Error::JumbfNotFound,
                    Error::UnsupportedType => Error::UnsupportedType,
                    _ => Error::LogStop,
                };
                let log_item =
                    log_item!("asset", "error loading asset", "get_store_from_memory").error(e);
                validation_log.log_silent(log_item);
                err
            })
    }

    /// Returns embedded remote manifest URL if available
    /// asset_type: extentions or mime type of the data
    /// data: byte array containing the asset
    pub fn get_remote_manifest_url(asset_type: &str, data: &[u8]) -> Option<String> {
        let mut buf_reader = Cursor::new(data);

        if let Some(ext_ref) =
            crate::utils::xmp_inmemory_utils::XmpInfo::from_source(&mut buf_reader, asset_type)
                .provenance
        {
            // make sure it parses
            let _u = url::Url::parse(&ext_ref).ok()?;
            Some(ext_ref)
        } else {
            None
        }
    }

    /// Load Store from a in-memory asset
    /// asset_type: asset extension or mime type
    /// data: reference to bytes of the the file
    /// verify: if true will run verification checks when loading
    /// validation_log: If present all found errors are logged and returned, otherwise first error causes exit and is returned
    pub fn load_from_memory<'a>(
        asset_type: &str,
        data: &'a [u8],
        verify: bool,
        validation_log: &mut impl StatusTracker,
    ) -> Result<Store> {
        Store::get_store_from_memory(asset_type, data, validation_log).and_then(
            |(store, _xmp_opt)| {
                // verify the store
                if verify {
                    // verify store and claims
                    Store::verify_store(&store, &ClaimAssetData::ByteData(data), validation_log)?;
                }

                Ok(store)
            },
        )
    }

    /// Load Store from a in-memory asset asychronously validating
    /// asset_type: asset extension or mime type
    /// data: reference to bytes of the the file
    /// verify: if true will run verification checks when loading
    /// validation_log: If present all found errors are logged and returned, otherwise first error causes exit and is returned
    pub async fn load_from_memory_async(
        asset_type: &str,
        data: &[u8],
        verify: bool,
        validation_log: &mut impl StatusTracker,
    ) -> Result<Store> {
        let (store, _xmp_opt) = Store::get_store_from_memory(asset_type, data, validation_log)?;

        // verify the store
        if verify {
            // verify store and claims
            Store::verify_store_async(&store, data, validation_log).await?;
        }

        Ok(store)
    }

    /// Load Store from memory and add its content as a claim ingredient
    /// claim: claim to add an ingredient
    /// provenance_label: label of the provenance claim used as key into ingredient map
    /// data: jumbf data block
    pub fn load_ingredient_to_claim(
        claim: &mut Claim,
        provenance_label: &str,
        data: &[u8],
        redactions: Option<Vec<String>>,
    ) -> Result<()> {
        let mut report = OneShotStatusTracker::new();
        let store = Store::from_jumbf(data, &mut report)?;
        claim.add_ingredient_data(provenance_label, store.claims, redactions)
    }
}

impl std::fmt::Display for Store {
    fn fmt(&self, f: &mut std::fmt::Formatter<'_>) -> std::fmt::Result {
        let report = &ManifestStoreReport::from_store(self).unwrap_or_default();
        f.write_str(&format!("{}", &report))
    }
}

/// `InvalidClaimError` provides additional detail on error cases for [`Store::from_jumbf`].
#[derive(Debug, thiserror::Error)]
pub enum InvalidClaimError {
    /// The "c2pa" block was not found in the asset.
    #[error("\"c2pa\" block not found")]
    C2paBlockNotFound,

    #[error("\"c2pa\" multiple claim boxes found in manifest")]
    C2paMultipleClaimBoxes,

    /// The claim superbox was not found.
    #[error("claim superbox not found")]
    ClaimSuperboxNotFound,

    /// The claim description box was not found.
    #[error("claim description box not found")]
    ClaimDescriptionBoxNotFound,

    /// More than one claim description box was found.
    #[error("more than one claim description box was found for {label}")]
    DuplicateClaimBox { label: String },

    /// The expected data not found in claim box.
    #[error("claim cbor box not valid")]
    ClaimBoxData,

    /// The claim has a version that is newer than supported by this crate.
    #[error("claim version is too new, not supported")]
    ClaimVersionTooNew,

    /// The claim description box could not be parsed.
    #[error("claim description box was invalid")]
    ClaimDescriptionBoxInvalid,

    /// The claim signature box was not found.
    #[error("claim signature box was not found")]
    ClaimSignatureBoxNotFound,

    /// The claim signature description box was not found.
    #[error("claim signature description box was not found")]
    ClaimSignatureDescriptionBoxNotFound,

    /// The claim signature description box was invalid.
    #[error("claim signature description box was invalid")]
    ClaimSignatureDescriptionBoxInvalid,

    /// The assertion store superbox was not found.
    #[error("assertion store superbox not found")]
    AssertionStoreSuperboxNotFound,

    /// The verifiable credentials store could not be read.
    #[error("the verifiable credentials store could not be read")]
    VerifiableCredentialStoreInvalid,

    /// The assertion store does not contain the expected number of assertions.
    #[error(
        "unexpected number of assertions in assertion store (expected {expected}, found {found})"
    )]
    AssertionCountMismatch { expected: usize, found: usize },
}

#[cfg(test)]
#[cfg(feature = "file_io")]
pub mod tests {
    #![allow(clippy::expect_used)]
    #![allow(clippy::panic)]
    #![allow(clippy::unwrap_used)]

    use tempfile::tempdir;
    use thiserror::private::PathAsDisplay;
    use twoway::find_bytes;

    use super::*;
    use crate::{
        assertions::{Action, Actions, Ingredient, Uuid},
        claim::{AssertionStoreJsonFormat, Claim},
        jumbf_io::{load_jumbf_from_file, save_jumbf_to_file, update_file_jumbf},
        status_tracker::*,
        utils::{
            patch::patch_file,
            test::{
                create_test_claim, fixture_path, temp_dir_path, temp_fixture_path, temp_signer,
            },
        },
        SigningAlg,
    };

    fn create_editing_claim(claim: &mut Claim) -> Result<&mut Claim> {
        let uuid_str = "deadbeefdeadbeefdeadbeefdeadbeef";

        // add a binary thumbnail assertion  ('deadbeefadbeadbe')
        let some_binary_data: Vec<u8> = vec![
            0x0d, 0x0e, 0x0a, 0x0d, 0x0b, 0x0e, 0x0e, 0x0f, 0x0a, 0x0d, 0x0b, 0x0e, 0x0a, 0x0d,
            0x0b, 0x0e,
        ];

        let uuid_assertion = Uuid::new("test uuid", uuid_str.to_string(), some_binary_data);

        claim.add_assertion(&uuid_assertion)?;

        Ok(claim)
    }

    fn create_capture_claim(claim: &mut Claim) -> Result<&mut Claim> {
        let actions = Actions::new().add_action(Action::new("c2pa.created"));

        claim.add_assertion(&actions)?;

        Ok(claim)
    }

    #[test]
    #[cfg(feature = "file_io")]
    fn test_jumbf_generation() {
        // test adding to actual image
        let ap = fixture_path("earth_apollo17.jpg");
        let temp_dir = tempdir().expect("temp dir");
        let op = temp_dir_path(&temp_dir, "test-image.jpg");

        // Create claims store.
        let mut store = Store::new();

        // Create a new claim.
        let claim1 = create_test_claim().unwrap();

        // Create a new claim.
        let mut claim2 = Claim::new("Photoshop", Some("Adobe"));
        create_editing_claim(&mut claim2).unwrap();

        // Create a 3rd party claim
        let mut claim_capture = Claim::new("capture", Some("claim_capture"));
        create_capture_claim(&mut claim_capture).unwrap();

        // Do we generate JUMBF?
        let signer = temp_signer();

        // Test generate JUMBF
        // Get labels for label test
        let claim1_label = claim1.label().to_string();
        let capture = claim_capture.label().to_string();
        let claim2_label = claim2.label().to_string();

        // Move the claim to claims list. Note this is not real, the claims would have to be signed in between commmits
        store.commit_claim(claim1).unwrap();
        store.save_to_asset(&ap, &signer, &op).unwrap();
        store.commit_claim(claim_capture).unwrap();
        store.save_to_asset(&op, &signer, &op).unwrap();
        store.commit_claim(claim2).unwrap();
        store.save_to_asset(&op, &signer, &op).unwrap();

        // test finding claims by label
        let c1 = store.get_claim(&claim1_label);
        let c2 = store.get_claim(&capture);
        let c3 = store.get_claim(&claim2_label);
        assert_eq!(&claim1_label, c1.unwrap().label());
        assert_eq!(&capture, c2.unwrap().label());
        assert_eq!(claim2_label, c3.unwrap().label());

        // write to new file
        println!("Provenance: {}\n", store.provenance_path().unwrap());

        // read from new file
        let new_store =
            Store::load_from_asset(&op, true, &mut OneShotStatusTracker::new()).unwrap();

        // can  we get by the ingredient data back
        let _some_binary_data: Vec<u8> = vec![
            0x0d, 0x0e, 0x0a, 0x0d, 0x0b, 0x0e, 0x0e, 0x0f, 0x0a, 0x0d, 0x0b, 0x0e, 0x0a, 0x0d,
            0x0b, 0x0e,
        ];

        // dump store and compare to original
        for claim in new_store.claims() {
            let _restored_json = claim
                .to_json(AssertionStoreJsonFormat::OrderedList, false)
                .unwrap();
            let _orig_json = store
                .get_claim(claim.label())
                .unwrap()
                .to_json(AssertionStoreJsonFormat::OrderedList, false)
                .unwrap();

            // these better match
            //assert_eq!(orig_json, restored_json);
            //assert_eq!(claim.hash(), store.claims()[idx].hash());

            println!(
                "Claim: {} \n{}",
                claim.label(),
                claim
                    .to_json(AssertionStoreJsonFormat::OrderedListNoBinary, true)
                    .expect("could not restore from json")
            );

            for hashed_uri in claim.assertions() {
                let (label, instance) = Claim::assertion_label_from_link(&hashed_uri.url());
                claim.get_claim_assertion(&label, instance).unwrap();
            }
        }

        // test patch file - bytes should be same so error should not be detected
        let mut splice_point =
            patch_file(&op, "thumbnail".as_bytes(), "testme".as_bytes()).unwrap();

        let mut restore_point =
            patch_file(&op, "testme".as_bytes(), "thumbnail".as_bytes()).unwrap();

        assert_eq!(splice_point, restore_point);

        Store::load_from_asset(&op, true, &mut OneShotStatusTracker::new())
            .expect("Should still verify");

        // test patching jumbf - error should be detected

        splice_point = update_file_jumbf(&op, "thumbnail".as_bytes(), "testme".as_bytes()).unwrap();
        restore_point =
            update_file_jumbf(&op, "testme".as_bytes(), "thumbnail.v1".as_bytes()).unwrap();

        assert_eq!(splice_point, restore_point);

        Store::load_from_asset(&op, true, &mut OneShotStatusTracker::new())
            .expect_err("Should not verify");
    }

    struct BadSigner {}

    impl crate::Signer for BadSigner {
        fn sign(&self, _data: &[u8]) -> Result<Vec<u8>> {
            Ok(b"not a valid signature".to_vec())
        }

        fn alg(&self) -> SigningAlg {
            SigningAlg::Ps256
        }

        fn certs(&self) -> Result<Vec<Vec<u8>>> {
            Ok(Vec::new())
        }

        fn reserve_size(&self) -> usize {
            42
        }
    }

    #[cfg(feature = "async_signer")]
    struct MyRemoteSigner {}

    #[cfg(feature = "async_signer")]
    #[async_trait::async_trait]
    impl crate::signer::RemoteSigner for MyRemoteSigner {
        async fn sign_remote(&self, claim_bytes: &[u8]) -> crate::error::Result<Vec<u8>> {
            let signer =
                crate::openssl::temp_signer_async::AsyncSignerAdapter::new(SigningAlg::Ps256);

            // this would happen on some remote server
            crate::cose_sign::cose_sign_async(&signer, claim_bytes, self.reserve_size()).await
        }
        fn reserve_size(&self) -> usize {
            10000
        }
    }

    #[test]
    #[cfg(feature = "file_io")]
    fn test_detects_unverifiable_signature() {
        // test adding to actual image
        let ap = fixture_path("earth_apollo17.jpg");
        let temp_dir = tempdir().expect("temp dir");
        let op = temp_dir_path(&temp_dir, "test-image-unverified.jpg");

        let mut store = Store::new();

        let claim = create_test_claim().unwrap();

        let signer = BadSigner {};

        // JUMBF generation should fail because this signature won't validate.
        store.commit_claim(claim).unwrap();

        // TO DO: This generates a log spew when running this test.
        // I don't have time to fix this right now.
        // [(date) ERROR c2pa::store] Signature that was just generated does not validate: CoseCbor

        store.save_to_asset(&ap, &signer, &op).unwrap_err();
    }

    #[test]
    #[cfg(feature = "file_io")]
    fn test_sign_with_expired_cert() {
        use crate::{openssl::RsaSigner, signer::ConfigurableSigner, SigningAlg};

        // test adding to actual image
        let ap = fixture_path("earth_apollo17.jpg");
        let temp_dir = tempdir().expect("temp dir");
        let op = temp_dir_path(&temp_dir, "test-image-expired-cert.jpg");

        let mut store = Store::new();

        let claim = create_test_claim().unwrap();

        let signcert_path = fixture_path("rsa-pss256_key-expired.pub");
        let pkey_path = fixture_path("rsa-pss256-expired.pem");
        let signer =
            RsaSigner::from_files(signcert_path, pkey_path, SigningAlg::Ps256, None).unwrap();

        store.commit_claim(claim).unwrap();

        // JUMBF generation should fail because the certificate won't validate.
        let r = store.save_to_asset(&ap, &signer, &op);
        assert!(r.is_err());
        assert_eq!(r.err().unwrap().to_string(), "COSE certificate has expired");
    }

    #[test]
    #[cfg(feature = "file_io")]
    fn test_jumbf_replacement_generation() {
        // Create claims store.
        let mut store = Store::new();

        // Create a new claim.
        let claim1 = create_test_claim().unwrap();
        store.commit_claim(claim1).unwrap();

        // do we generate JUMBF
        let jumbf_bytes = store.to_jumbf_internal(512).unwrap();
        assert!(!jumbf_bytes.is_empty());

        // test adding to actual image
        let ap = fixture_path("prerelease.jpg");
        let temp_dir = tempdir().expect("temp dir");
        let op = temp_dir_path(&temp_dir, "replacement_test.jpg");

        // grab jumbf from original
        let original_jumbf = load_jumbf_from_file(&ap).unwrap();

        // replace with new jumbf
        save_jumbf_to_file(&jumbf_bytes, &ap, Some(&op)).unwrap();

        let saved_jumbf = load_jumbf_from_file(&op).unwrap();

        // saved data should be the new data
        assert_eq!(&jumbf_bytes, &saved_jumbf);

        // original data should not be in file anymore check for first 1k
        let buf = fs::read(&op).unwrap();
        assert!(find_bytes(&buf, &original_jumbf[0..1024]).is_none());
    }

    #[cfg(feature = "async_signer")]
    #[actix::test]
    async fn test_jumbf_generation_async() {
        let signer = crate::openssl::temp_signer_async::AsyncSignerAdapter::new(SigningAlg::Ps256);

        // test adding to actual image
        let ap = fixture_path("earth_apollo17.jpg");
        let temp_dir = tempdir().expect("temp dir");
        let op = temp_dir_path(&temp_dir, "test-async.jpg");

        // Create claims store.
        let mut store = Store::new();

        // Create a new claim.
        let claim1 = create_test_claim().unwrap();

        // Create a new claim.
        let mut claim2 = Claim::new("Photoshop", Some("Adobe"));
        create_editing_claim(&mut claim2).unwrap();

        // Create a 3rd party claim
        let mut claim_capture = Claim::new("capture", Some("claim_capture"));
        create_capture_claim(&mut claim_capture).unwrap();

        // Test generate JUMBF
        // Get labels for label test
        let claim1_label = claim1.label().to_string();
        let capture = claim_capture.label().to_string();
        let claim2_label = claim2.label().to_string();

        store.commit_claim(claim1).unwrap();
        store.save_to_asset_async(&ap, &signer, &op).await.unwrap();
        store.commit_claim(claim_capture).unwrap();
        store.save_to_asset_async(&ap, &signer, &op).await.unwrap();
        store.commit_claim(claim2).unwrap();
        store.save_to_asset_async(&ap, &signer, &op).await.unwrap();

        // test finding claims by label
        let c1 = store.get_claim(&claim1_label);
        let c2 = store.get_claim(&capture);
        let c3 = store.get_claim(&claim2_label);
        assert_eq!(&claim1_label, c1.unwrap().label());
        assert_eq!(&capture, c2.unwrap().label());
        assert_eq!(claim2_label, c3.unwrap().label());

        // Do we generate JUMBF
        let jumbf_bytes = store.to_jumbf_async(&signer).unwrap();
        assert!(!jumbf_bytes.is_empty());

        // write to new file
        println!("Provenance: {}\n", store.provenance_path().unwrap());

        // make sure we can read from new file
        let mut report = DetailedStatusTracker::new();
        let _new_store = Store::load_from_asset(&op, true, &mut report).unwrap();
    }

    #[cfg(feature = "async_signer")]
    #[actix::test]
    async fn test_jumbf_generation_remote() {
        // test adding to actual image
        let ap = fixture_path("earth_apollo17.jpg");
        let temp_dir = tempdir().expect("temp dir");
        let op = temp_dir_path(&temp_dir, "test-async.jpg");

        // Create claims store.
        let mut store = Store::new();

        // Create a new claim.
        let claim1 = create_test_claim().unwrap();

        // create my remote signer to map the CoseSign1 data back into the asset
        let remote_signer = MyRemoteSigner {};

        store.commit_claim(claim1).unwrap();
        store
            .save_to_asset_remote_signed(&ap, &remote_signer, &op)
            .await
            .unwrap();

        // make sure we can read from new file
        let mut report = DetailedStatusTracker::new();
        let _new_store = Store::load_from_asset(&op, true, &mut report).unwrap();
    }

    #[test]
    #[cfg(feature = "file_io")]
    fn test_png_jumbf_generation() {
        // test adding to actual image
        let ap = fixture_path("libpng-test.png");
        let temp_dir = tempdir().expect("temp dir");
        let op = temp_dir_path(&temp_dir, "libpng-test-c2pa.png");

        // Create claims store.
        let mut store = Store::new();

        // Create a new claim.
        let claim1 = create_test_claim().unwrap();

        // Create a new claim.
        let mut claim2 = Claim::new("Photoshop", Some("Adobe"));
        create_editing_claim(&mut claim2).unwrap();

        // Create a 3rd party claim
        let mut claim_capture = Claim::new("capture", Some("claim_capture"));
        create_capture_claim(&mut claim_capture).unwrap();

        // Do we generate JUMBF?
        let signer = temp_signer();

        // Move the claim to claims list. Note this is not real, the claims would have to be signed in between commmits
        store.commit_claim(claim1).unwrap();
        store.save_to_asset(&ap, &signer, &op).unwrap();
        store.commit_claim(claim_capture).unwrap();
        store.save_to_asset(&op, &signer, &op).unwrap();
        store.commit_claim(claim2).unwrap();
        store.save_to_asset(&op, &signer, &op).unwrap();

        // write to new file
        println!("Provenance: {}\n", store.provenance_path().unwrap());

        let mut report = DetailedStatusTracker::new();

        // read from new file
        let new_store = Store::load_from_asset(&op, true, &mut report).unwrap();

        // can  we get by the ingredient data back
        let _some_binary_data: Vec<u8> = vec![
            0x0d, 0x0e, 0x0a, 0x0d, 0x0b, 0x0e, 0x0e, 0x0f, 0x0a, 0x0d, 0x0b, 0x0e, 0x0a, 0x0d,
            0x0b, 0x0e,
        ];

        // dump store and compare to original
        for claim in new_store.claims() {
            let _restored_json = claim
                .to_json(AssertionStoreJsonFormat::OrderedList, false)
                .unwrap();
            let _orig_json = store
                .get_claim(claim.label())
                .unwrap()
                .to_json(AssertionStoreJsonFormat::OrderedList, false)
                .unwrap();

            println!(
                "Claim: {} \n{}",
                claim.label(),
                claim
                    .to_json(AssertionStoreJsonFormat::OrderedListNoBinary, true)
                    .expect("could not restore from json")
            );

            for hashed_uri in claim.assertions() {
                let (label, instance) = Claim::assertion_label_from_link(&hashed_uri.url());
                claim
                    .get_claim_assertion(&label, instance)
                    .expect("Should find assertion");
            }
        }
    }

    /*  todo: disable until we can generate a valid file with no xmp
    #[test]
    fn test_manifest_no_xmp() {
        let ap = fixture_path("CAICAI_NO_XMP.jpg");
        assert!(Store::load_from_asset(&ap, true, None).is_ok());
    }
    */

    #[test]
    fn test_manifest_bad_sig() {
        let ap = fixture_path("CE-sig-CA.jpg");
        assert!(Store::load_from_asset(&ap, true, &mut OneShotStatusTracker::new()).is_err());
    }

    #[test]
    fn test_unsupported_type() {
        let ap = fixture_path("Purple Square.psd");
        let mut report = DetailedStatusTracker::new();
        let result = Store::load_from_asset(&ap, true, &mut report);
        assert!(matches!(result, Err(Error::UnsupportedType)));
        println!("Error report for {}: {:?}", ap.as_display(), report);
        assert!(!report.get_log().is_empty());

        assert!(report_has_err(report.get_log(), Error::UnsupportedType));
    }

    #[test]
    fn test_bad_jumbf() {
        // test bad jumbf
        let ap = fixture_path("prerelease.jpg");
        let mut report = DetailedStatusTracker::new();
        let _r = Store::load_from_asset(&ap, true, &mut report);

        // error report
        println!("Error report for {}: {:?}", ap.as_display(), report);
        assert!(!report.get_log().is_empty());

        assert!(report_has_err(report.get_log(), Error::PrereleaseError));
    }

    #[test]
    fn test_detect_byte_change() {
        // test bad jumbf
        let ap = fixture_path("XCA.jpg");
        let mut report = DetailedStatusTracker::new();
        Store::load_from_asset(&ap, true, &mut report).unwrap();

        // error report
        println!("Error report for {}: {:?}", ap.as_display(), report);
        assert!(!report.get_log().is_empty());

        let errs = report_split_errors(report.get_log_mut());
        assert!(report_has_status(
            &errs,
            validation_status::ASSERTION_DATAHASH_MISMATCH
        ));
    }

    #[test]
    #[cfg(feature = "file_io")]
    fn test_file_not_found() {
        let ap = fixture_path("this_does_not_exist.jpg");
        let mut report = DetailedStatusTracker::new();
        let _result = Store::load_from_asset(&ap, true, &mut report);

        println!(
            "Error report for {}: {:?}",
            ap.as_display(),
            report.get_log()
        );
        assert!(!report.get_log().is_empty());
        let errors = report_split_errors(report.get_log_mut());
        assert!(matches!(
            errors[0].err_val.as_ref(),
            Some(Error::IoError(_err))
        ));
    }

    #[test]
    fn test_old_manifest() {
        let ap = fixture_path("prerelease.jpg");
        let mut report = DetailedStatusTracker::new();
        let _r = Store::load_from_asset(&ap, true, &mut report);

        println!(
            "Error report for {}: {:?}",
            ap.as_display(),
            report.get_log()
        );
        assert!(!report.get_log().is_empty());
        let errors = report_split_errors(report.get_log_mut());
        assert!(matches!(
            errors[0].err_val.as_ref(),
            Some(Error::PrereleaseError)
        ));
    }

    #[test]
    #[cfg(feature = "file_io")]
    fn test_verifiable_credentials() {
        use crate::utils::test::create_test_store;

        let signer = temp_signer();

        // test adding to actual image
        let ap = fixture_path("earth_apollo17.jpg");
        let temp_dir = tempdir().expect("temp dir");
        let op = temp_dir_path(&temp_dir, "update_manifest.jpg");

        // get default store with default claim
        let mut store = create_test_store().unwrap();

        // save to output
        store
            .save_to_asset(ap.as_path(), &signer, op.as_path())
            .unwrap();

        // read back in
        let restored_store =
            Store::load_from_asset(op.as_path(), true, &mut OneShotStatusTracker::new()).unwrap();

        let pc = restored_store.provenance_claim().unwrap();

        let vc = pc.get_verifiable_credentials();

        assert!(!vc.is_empty());
        match &vc[0] {
            AssertionData::Json(s) => {
                assert!(s.contains("did:nppa:eb1bb9934d9896a374c384521410c7f14"))
            }
            _ => panic!("expected JSON assertion data"),
        }
    }

    /// copies a fixture, replaces some bytes and returns a validation report
    fn patch_and_report(
        fixture_name: &str,
        search_bytes: &[u8],
        replace_bytes: &[u8],
    ) -> impl StatusTracker {
        let temp_dir = tempdir().expect("temp dir");
        let path = temp_fixture_path(&temp_dir, fixture_name);
        patch_file(&path, search_bytes, replace_bytes).expect("patch_file");
        let mut report = DetailedStatusTracker::default();
        let _r = Store::load_from_asset(&path, true, &mut report); // errs are in report
        println!("report: {:?}", report);
        report
    }

    #[test]
    #[cfg(feature = "file_io")]
    fn test_update_manifest() {
        use crate::{hashed_uri::HashedUri, utils::test::create_test_store};

        let signer = temp_signer();

        // test adding to actual image
        let ap = fixture_path("earth_apollo17.jpg");
        let temp_dir = tempdir().expect("temp dir");
        let op = temp_dir_path(&temp_dir, "update_manifest.jpg");

        // get default store with default claim
        let mut store = create_test_store().unwrap();

        // save to output
        store
            .save_to_asset(ap.as_path(), &signer, op.as_path())
            .unwrap();

        let mut report = OneShotStatusTracker::default();
        // read back in
        let mut restored_store = Store::load_from_asset(op.as_path(), true, &mut report).unwrap();

        let pc = restored_store.provenance_claim().unwrap();

        // should be a regular manifest
        assert!(!pc.update_manifest());

        // create a new update manifest
        let mut claim = Claim::new("adobe unit test", Some("update_manfifest"));

        // must contain an ingredient
        let parent_hashed_uri = HashedUri::new(
            restored_store.provenance_path().unwrap(),
            Some(pc.alg().to_string()),
            &pc.hash(),
        );

        let ingredient = Ingredient::new(
            "update_manifest.jpg",
            "image/jpeg",
            "xmp.iid:7b57930e-2f23-47fc-affe-0400d70b738d",
            Some("xmp.did:87d51599-286e-43b2-9478-88c79f49c347"),
        )
        .set_parent()
        .set_c2pa_manifest_from_hashed_uri(Some(parent_hashed_uri));

        claim.add_assertion(&ingredient).unwrap();

        restored_store.commit_update_manifest(claim).unwrap();
        restored_store
            .save_to_asset(op.as_path(), &signer, op.as_path())
            .unwrap();

        // read back in store with update manifest
        let um_store = Store::load_from_asset(op.as_path(), true, &mut report).unwrap();

        let um = um_store.provenance_claim().unwrap();

        // should be an update manifest
        assert!(um.update_manifest());
    }

    #[test]
    fn test_claim_decoding() {
        // modify a required field label in the claim - causes failure to read claim from cbor
        let report = patch_and_report("C.jpg", b"claim_generator", b"claim_generatur");
        assert!(!report.get_log().is_empty());
        assert!(matches!(
            report.get_log()[0].err_val,
            Some(Error::ClaimDecoding)
        ));
        //assert_eq!(report[0].validation_status.as_deref(), Some(???));  // what validation status should we have for this?
    }

    #[test]
    fn test_modify_xmp() {
        // modify the XMP (change xmp magic id value) - this should cause a data hash mismatch (OTGP)
        let mut report = patch_and_report(
            "C.jpg",
            b"W5M0MpCehiHzreSzNTczkc9d",
            b"W5M0MpCehiHzreSzNTczkXXX",
        );
        assert!(!report.get_log().is_empty());
        let errors = report_split_errors(report.get_log_mut());

        assert!(matches!(errors[0].err_val, Some(Error::HashMismatch(_))));
        assert_eq!(
            errors[0].validation_status.as_deref(),
            Some(validation_status::ASSERTION_DATAHASH_MISMATCH)
        ); // what validation status should we have for this?
    }

    #[test]
    fn test_claim_modified() {
        // replace the title that is inside the claim data - should cause signature to not match
        let mut report = patch_and_report("C.jpg", b"C.jpg", b"X.jpg");
        assert!(!report.get_log().is_empty());
        let errors = report_split_errors(report.get_log_mut());

        assert!(report_has_err(&errors, Error::CoseSignature));
        assert!(report_has_err(&errors, Error::CoseTimeStampMismatch));

        assert!(report_has_status(
            &errors,
            validation_status::CLAIM_SIGNATURE_MISMATCH
        ));
        assert!(report_has_status(
            &errors,
            validation_status::TIMESTAMP_MISMATCH
        ));
    }

    #[test]
    fn test_assertion_hash_mismatch() {
        // modifies content of an action assertion - causes an assertion hashuri mismatch
        let mut report = patch_and_report("CA.jpg", b"brightnesscontrast", b"brightnesscontraxx");
        let errors = report_split_errors(report.get_log_mut());

        assert_eq!(
            errors[0].validation_status.as_deref(),
            Some(validation_status::ASSERTION_HASHEDURI_MISMATCH)
        );
    }

    #[test]
    fn test_claim_missing() {
        // patch jumbf url from c2pa_manifest field in an ingredient to cause claim_missing
        // note this includes hex for Jumbf blocks, so may need some manual tweaking
        const SEARCH_BYTES: &[u8] =
            b"c2pa_manifest\xA3\x63url\x78\x4aself#jumbf=/c2pa/contentauth:urn:uuid:";
        const REPLACE_BYTES: &[u8] =
            b"c2pa_manifest\xA3\x63url\x78\x4aself#jumbf=/c2pa/contentauth:urn:uuix:";
        let mut report = patch_and_report("CIE-sig-CA.jpg", SEARCH_BYTES, REPLACE_BYTES);
        let errors = report_split_errors(report.get_log_mut());
        assert_eq!(
            errors[0].validation_status.as_deref(),
            Some(validation_status::ASSERTION_HASHEDURI_MISMATCH)
        );
        assert_eq!(
            errors[1].validation_status.as_deref(),
            Some(validation_status::CLAIM_MISSING)
        );
    }

    /* enable when we enable OCSP validation
    #[test]
    #[cfg(feature = "file_io")]
    fn test_ocsp() {
        let ap = fixture_path("ocsp_test.png");
        let mut report = DetailedStatusTracker::new();
        let _r = Store::load_from_asset(&ap, true, &mut report);

        println!(
            "Error report for {}: {:?}",
            ap.as_display(),
            report.get_log()
        );
        assert!(report.get_log().is_empty());
    }
    */

    #[test]
    fn test_display() {
        let ap = fixture_path("CA.jpg");
        let mut report = DetailedStatusTracker::new();
        let store = Store::load_from_asset(&ap, true, &mut report).expect("load_from_asset");
        println!("store = {}", store);
    }

    #[test]
    #[cfg(all(feature = "file_io", feature = "bmff"))]
    fn test_bmff_jumbf_generation() {
        // test adding to actual image
        let ap = fixture_path("video1.mp4");
        let temp_dir = tempdir().expect("temp dir");
        let op = temp_dir_path(&temp_dir, "video1.mp4");

        // Create claims store.
        let mut store = Store::new();

        // Create a new claim.
        let claim1 = create_test_claim().unwrap();

        let signer = temp_signer();

        // Move the claim to claims list.
        store.commit_claim(claim1).unwrap();
        store.save_to_asset(&ap, &signer, &op).unwrap();

        let mut report = DetailedStatusTracker::new();

        // can we read back in
        let _new_store = Store::load_from_asset(&op, true, &mut report).unwrap();
    }

    #[test]
    fn test_external_manifest_sidecar() {
        // test adding to actual image
        let ap = fixture_path("libpng-test.png");
        let temp_dir = tempdir().expect("temp dir");
        let op = temp_dir_path(&temp_dir, "libpng-test-c2pa.png");

        let sidecar = op.with_extension(MANIFEST_STORE_EXT);

        // Create claims store.
        let mut store = Store::new();

        // Create a new claim.
        let mut claim = create_test_claim().unwrap();

        // set claim for side car generation
        claim.set_external_manifest();

        // Do we generate JUMBF?
        let signer = temp_signer();

        store.commit_claim(claim).unwrap();

        let saved_manifest = store.save_to_asset(&ap, &signer, &op).unwrap();

        assert!(sidecar.exists());

        // load external manifest
        let loaded_manifest = std::fs::read(sidecar).unwrap();

        // compare returned to external
        assert_eq!(saved_manifest, loaded_manifest);

        // test auto loading of sidecar with validation
        let mut validation_log = OneShotStatusTracker::default();
        Store::load_from_asset(&op, true, &mut validation_log).unwrap();
    }

    #[test]
<<<<<<< HEAD
    #[cfg(all(feature = "file_io", feature = "xmp_write"))]
    fn test_external_manifest_embedded() {
=======
    fn test_external_manifest_embedded_url() {
>>>>>>> aa0b276b
        // test adding to actual image
        let ap = fixture_path("libpng-test.png");
        let temp_dir = tempdir().expect("temp dir");
        let op = temp_dir_path(&temp_dir, "libpng-test-c2pa.png");

        let sidecar = op.with_extension(MANIFEST_STORE_EXT);

        // Create claims store.
        let mut store = Store::new();

        // Create a new claim.
        let mut claim = create_test_claim().unwrap();

        // Do we generate JUMBF?
        let signer = temp_signer();

        // start with base url
        let fp = format!("file:/{}", sidecar.to_str().unwrap());
        let url = url::Url::parse(&fp).unwrap();

        let url_string: String = url.into();

        // set claim for side car with remote manifest embedding generation
        claim.set_remote_manifest(url_string.clone()).unwrap();

        store.commit_claim(claim).unwrap();

        let saved_manifest = store.save_to_asset(&ap, &signer, &op).unwrap();

        assert!(sidecar.exists());

        // load external manifest
        let loaded_manifest = std::fs::read(sidecar).unwrap();

        // compare returned to external
        assert_eq!(saved_manifest, loaded_manifest);

        // load the jumbf back into a store
        let mut asset_reader = std::fs::File::open(op.clone()).unwrap();
        let ext_ref =
            crate::utils::xmp_inmemory_utils::XmpInfo::from_source(&mut asset_reader, "png")
                .provenance
                .unwrap();

        assert_eq!(ext_ref, url_string);

        // make sure it validates
        let mut validation_log = OneShotStatusTracker::default();
        Store::load_from_asset(&op, true, &mut validation_log).unwrap();
    }

    #[test]
<<<<<<< HEAD
    #[cfg(all(feature = "file_io", feature = "xmp_write"))]
    fn test_user_guid_external_manifest_embedded() {
=======
    fn test_external_manifest_embedded_manifest_embedded_url() {
>>>>>>> aa0b276b
        // test adding to actual image
        let ap = fixture_path("libpng-test.png");
        let temp_dir = tempdir().expect("temp dir");
        let op = temp_dir_path(&temp_dir, "libpng-test-c2pa.png");

        let sidecar = op.with_extension(MANIFEST_STORE_EXT);

        // Create claims store.
        let mut store = Store::new();

        // Create a new claim.
        let mut claim = create_test_claim().unwrap();

        // Do we generate JUMBF?
        let signer = temp_signer();

        // start with base url
        let fp = format!("file:/{}", sidecar.to_str().unwrap());
        let url = url::Url::parse(&fp).unwrap();

        let url_string: String = url.into();

        // set claim for side car with remote manifest embedding generation
        claim.set_embed_remote_manifest(url_string.clone()).unwrap();

        store.commit_claim(claim).unwrap();

        let saved_manifest = store.save_to_asset(&ap, &signer, &op).unwrap();

        assert!(sidecar.exists());

        // load external manifest
        let loaded_manifest = std::fs::read(sidecar).unwrap();

        // compare returned to external
        assert_eq!(saved_manifest, loaded_manifest);

        let mut asset_reader = std::fs::File::open(op.clone()).unwrap();
        let ext_ref =
            crate::utils::xmp_inmemory_utils::XmpInfo::from_source(&mut asset_reader, "png")
                .provenance
                .unwrap();

        assert_eq!(ext_ref, url_string);

        // make sure it validates
        let mut validation_log = OneShotStatusTracker::default();
        Store::load_from_asset(&op, true, &mut validation_log).unwrap();
    }
}<|MERGE_RESOLUTION|>--- conflicted
+++ resolved
@@ -1636,12 +1636,8 @@
                 crate::claim::RemoteManifest::SideCar => {
                     dest_path.with_extension(MANIFEST_STORE_EXT)
                 }
-<<<<<<< HEAD
-                crate::claim::RemoteManifest::Remote(_) => {
-=======
                 crate::claim::RemoteManifest::Remote(_)
                 | crate::claim::RemoteManifest::EmbedWithRemote(_) => {
->>>>>>> aa0b276b
                     return Err(Error::BadParam("requires 'xmp_write' feature".to_string()))
                 }
             }
@@ -2934,12 +2930,7 @@
     }
 
     #[test]
-<<<<<<< HEAD
-    #[cfg(all(feature = "file_io", feature = "xmp_write"))]
     fn test_external_manifest_embedded() {
-=======
-    fn test_external_manifest_embedded_url() {
->>>>>>> aa0b276b
         // test adding to actual image
         let ap = fixture_path("libpng-test.png");
         let temp_dir = tempdir().expect("temp dir");
@@ -2992,12 +2983,7 @@
     }
 
     #[test]
-<<<<<<< HEAD
-    #[cfg(all(feature = "file_io", feature = "xmp_write"))]
     fn test_user_guid_external_manifest_embedded() {
-=======
-    fn test_external_manifest_embedded_manifest_embedded_url() {
->>>>>>> aa0b276b
         // test adding to actual image
         let ap = fixture_path("libpng-test.png");
         let temp_dir = tempdir().expect("temp dir");
