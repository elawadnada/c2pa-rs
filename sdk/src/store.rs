--- conflicted
+++ resolved
@@ -1914,34 +1914,14 @@
         validation_log: &mut impl StatusTracker,
     ) -> Result<Store> {
         // load jumbf if available
-        match Self::load_cai_from_file(asset_path, validation_log) {
-            Ok(mut store) => {
+        Self::load_cai_from_file(asset_path, validation_log)
+            .and_then(|mut store| {
                 // verify the store
                 if verify {
                     store.verify_from_path(asset_path, validation_log)?;
                 }
 
                 Ok(store)
-<<<<<<< HEAD
-            }
-            Err(e) => {
-                let err = match e {
-                    Error::PrereleaseError => Error::PrereleaseError,
-                    Error::JumbfNotFound => Error::JumbfNotFound,
-                    Error::IoError(_) => {
-                        Error::FileNotFound(asset_path.to_string_lossy().to_string())
-                    }
-                    Error::UnsupportedType => Error::UnsupportedType,
-                    Error::RemoteManifestFetch(_) => Error::RemoteManifestFetch("".to_string()),
-                    Error::RemoteManifestUrl(url) => return Err(Error::RemoteManifestUrl(url)),
-                    _ => Error::LogStop,
-                };
-                let log_item = log_item!("asset", "error loading file", "load_from_asset").error(e);
-                validation_log.log_silent(log_item);
-                Err(err)
-            }
-        }
-=======
             })
             .map_err(|e| {
                 validation_log.log_silent(
@@ -1949,7 +1929,6 @@
                 );
                 e
             })
->>>>>>> dcdf70d3
     }
 
     fn get_store_from_memory(
@@ -1958,32 +1937,12 @@
         validation_log: &mut impl StatusTracker,
     ) -> Result<Store> {
         // load jumbf if available
-<<<<<<< HEAD
-        match Self::load_cai_from_memory(asset_type, data, validation_log) {
-            Ok(store) => Ok(store),
-            Err(e) => {
-                let err = Err(match e {
-                    Error::PrereleaseError => Error::PrereleaseError,
-                    Error::JumbfNotFound => Error::JumbfNotFound,
-                    Error::UnsupportedType => Error::UnsupportedType,
-                    Error::RemoteManifestFetch(_) => Error::RemoteManifestFetch("".to_string()),
-                    Error::RemoteManifestUrl(url) => return Err(Error::RemoteManifestUrl(url)),
-                    _ => Error::LogStop,
-                });
-                let log_item =
-                    log_item!("asset", "error loading asset", "get_store_from_memory").error(e);
-                validation_log.log_silent(log_item);
-                err
-            }
-        }
-=======
         Self::load_cai_from_memory(asset_type, data, validation_log).map_err(|e| {
             validation_log.log_silent(
                 log_item!("asset", "error loading asset", "get_store_from_memory").set_error(&e),
             );
             e
         })
->>>>>>> dcdf70d3
     }
 
     /// Returns embedded remote manifest URL if available
@@ -2795,11 +2754,6 @@
             .error_str()
             .unwrap()
             .starts_with("ClaimDecoding"))
-        // assert!(matches!(
-        //     report.get_log()[0].err_val,
-        //     Some(Error::ClaimDecoding)
-        // ));
-        //assert_eq!(report[0].validation_status.as_deref(), Some(???));  // what validation status should we have for this?
     }
 
     #[test]
