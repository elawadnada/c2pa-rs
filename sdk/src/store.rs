// Copyright 2022 Adobe. All rights reserved.
// This file is licensed to you under the Apache License,
// Version 2.0 (http://www.apache.org/licenses/LICENSE-2.0)
// or the MIT license (http://opensource.org/licenses/MIT),
// at your option.

// Unless required by applicable law or agreed to in writing,
// this software is distributed on an "AS IS" BASIS, WITHOUT
// WARRANTIES OR REPRESENTATIONS OF ANY KIND, either express or
// implied. See the LICENSE-MIT and LICENSE-APACHE files for the
// specific language governing permissions and limitations under
// each license.

use std::{collections::HashMap, io::Cursor};
#[cfg(feature = "file_io")]
use std::{fs, path::Path};

#[cfg(feature = "file_io")]
use log::error;

#[cfg(all(feature = "xmp_write", feature = "file_io"))]
use crate::embedded_xmp;
#[cfg(feature = "async_signer")]
use crate::AsyncSigner;
#[cfg(feature = "file_io")]
use crate::{
    assertion::AssertionData,
    assertions::{BmffHash, DataHash, DataMap, ExclusionsMap, SubsetMap},
    asset_io::{HashBlockObjectType, HashObjectPositions},
    claim::RemoteManifest,
    cose_sign::cose_sign,
    cose_validator::verify_cose,
    jumbf_io::{
        get_file_extension, get_supported_file_extension, is_bmff_format, load_jumbf_from_file,
        object_locations, save_jumbf_to_file,
    },
    utils::{
        hash_utils::{hash256, Exclusion},
        patch::patch_bytes,
    },
    Signer,
};
use crate::{
    assertion::{Assertion, AssertionBase, AssertionDecodeError, AssertionDecodeErrorCause},
    assertions::{labels, Ingredient, Relationship},
    claim::{Claim, ClaimAssertion, ClaimAssetData},
    error::{Error, Result},
    hash_utils::{hash_by_alg, vec_compare, verify_by_alg},
    jumbf::{self, boxes::*},
    jumbf_io::{get_cailoader_handler, load_jumbf_from_memory},
    status_tracker::{log_item, OneShotStatusTracker, StatusTracker},
    validation_status, ManifestStoreReport,
};

const MANIFEST_STORE_EXT: &str = "c2pa"; // file extension for external manifests

/// A `Store` maintains a list of `Claim` structs.
///
/// Typically, this list of `Claim`s represents all of the claims in an asset.
#[derive(Debug, PartialEq)]
pub struct Store {
    claims_map: HashMap<String, usize>,
    claims: Vec<Claim>,
    label: String,
    provenance_path: Option<String>,
}

struct ManifestInfo<'a> {
    pub desc_box: &'a JUMBFDescriptionBox,
    pub sbox: &'a JUMBFSuperBox,
}

trait PushGetIndex {
    type Item;
    fn push_get_index(&mut self, item: Self::Item) -> usize;
}

impl<T> PushGetIndex for Vec<T> {
    type Item = T;
    fn push_get_index(&mut self, item: T) -> usize {
        let index = self.len();
        self.push(item);
        index
    }
}

impl Default for Store {
    fn default() -> Self {
        Self::new()
    }
}

impl Store {
    /// Create a new, empty claims store.
    pub fn new() -> Self {
        Self::new_with_label(MANIFEST_STORE_EXT)
    }

    /// Create a new, empty claims store with a custom label.
    ///
    /// In most cases, calling [`Store::new()`] is preferred.
    pub fn new_with_label(label: &str) -> Self {
        Store {
            claims_map: HashMap::new(),
            claims: Vec::new(),
            label: label.to_string(),
            provenance_path: None,
        }
    }

    /// Return label for the store
    pub fn label(&self) -> &str {
        &self.label
    }

    /// Get the provenance if available.
    /// If loaded from an existing asset it will be provenance from the last claim.
    /// If a new claim is committed that will be the provenance claim
    pub fn provenance_path(&self) -> Option<String> {
        if self.provenance_path.is_none() {
            // if we have claims and no provenance, return last claim
            if let Some(claim) = self.claims.last() {
                return Some(Claim::to_claim_uri(claim.label()));
            }
        }
        self.provenance_path.as_ref().cloned()
    }

    // set the path of the current provenance claim
    fn set_provenance_path(&mut self, claim_label: &str) {
        let path = Claim::to_claim_uri(claim_label);
        self.provenance_path = Some(path);
    }

    /// get the list of claims for this store
    pub fn claims(&self) -> &Vec<Claim> {
        &self.claims
    }

    /// Add a new Claim to this Store. The function
    /// will return the label of the claim.
    pub fn commit_claim(&mut self, mut claim: Claim) -> Result<String> {
        // make sure there is no pending unsigned claim
        if let Some(pc) = self.provenance_claim() {
            if pc.signature_val().is_empty() {
                return Err(Error::ClaimUnsigned);
            }
        }
        // verify the claim is valid
        claim.build()?;

        // load the claim ingredients
        // parse first to make sure we can load them
        let mut ingredient_claims: Vec<Claim> = Vec::new();
        for (pc, claims) in claim.claim_ingredient_store() {
            let mut valid_pc = false;

            // expand for flat list insertion
            for ingredient_claim in claims {
                // recreate claim from original bytes
                let claim_clone = ingredient_claim.clone();
                if pc == claim_clone.label() {
                    valid_pc = true;
                }
                ingredient_claims.push(claim_clone);
            }
            if !valid_pc {
                return Err(Error::IngredientNotFound);
            }
        }

        // update the provenance path
        self.set_provenance_path(claim.label());

        let claim_label = claim.label().to_string();

        // insert ingredients if needed
        for ingredient_claim in ingredient_claims {
            let label = ingredient_claim.label().to_owned();

            if let std::collections::hash_map::Entry::Vacant(e) = self.claims_map.entry(label) {
                let index = self.claims.push_get_index(ingredient_claim);
                e.insert(index);
            }
        }

        // add claim to store after ingredients
        let index = self.claims.push_get_index(claim);
        self.claims_map.insert(claim_label.clone(), index);

        Ok(claim_label)
    }

    /// Add a new update manifest to this Store. The manifest label
    /// may be updated to reflect is position in the manifest Store
    /// if there are conflicting label names.  The function
    /// will return the label of the claim used
    pub fn commit_update_manifest(&mut self, mut claim: Claim) -> Result<String> {
        claim.set_update_manifest(true);

        // check for disallowed assertions
        if claim.has_assertion_type(labels::DATA_HASH)
            || claim.has_assertion_type(labels::ACTIONS)
            || claim.has_assertion_type(labels::BMFF_HASH)
        {
            return Err(Error::ClaimInvalidContent);
        }

        // must have exactly one ingredient
        let ingredient = match claim.get_assertion(Ingredient::LABEL, 0) {
            Some(i) => {
                if claim.count_instances(Ingredient::LABEL) > 1 {
                    return Err(Error::ClaimInvalidContent);
                } else {
                    i
                }
            }
            None => return Err(Error::ClaimInvalidContent),
        };

        let ingredient_helper = Ingredient::from_assertion(ingredient)?;

        // must have a parent relationship
        if ingredient_helper.relationship != Relationship::ParentOf {
            return Err(Error::IngredientNotFound);
        }

        // make sure ingredient c2pa.manifest points to provenance claim
        if let Some(c2pa_manifest) = ingredient_helper.c2pa_manifest {
            // the manifest should refer to provenance claim
            if let Some(pc) = self.provenance_claim() {
                if !c2pa_manifest.url().contains(pc.label()) {
                    return Err(Error::IngredientNotFound);
                }
            } else {
                return Err(Error::IngredientNotFound);
            }
        } else {
            return Err(Error::IngredientNotFound);
        }

        self.commit_claim(claim)
    }

    /// Get Claim by label
    // Returns Option<&Claim>
    pub fn get_claim(&self, label: &str) -> Option<&Claim> {
        #![allow(clippy::unwrap_used)] // since it's only in a debug_assert
        let index = self.claims_map.get(label)?;
        debug_assert!(self.claims.get(*index).unwrap().label() == label);
        self.claims.get(*index)
    }

    /// Get Claim by label
    // Returns Option<&Claim>
    pub fn get_claim_mut(&mut self, label: &str) -> Option<&mut Claim> {
        #![allow(clippy::unwrap_used)] // since it's only in a debug_assert
        let index = self.claims_map.get(label)?;
        debug_assert!(self.claims.get(*index).unwrap().label() == label);
        self.claims.get_mut(*index)
    }

    /// returns a Claim given a jumbf uri
    pub fn get_claim_from_uri(&self, uri: &str) -> Result<&Claim> {
        let claim_label = Store::manifest_label_from_path(uri);
        self.get_claim(&claim_label)
            .ok_or_else(|| Error::ClaimMissing {
                label: claim_label.to_owned(),
            })
    }

    /// returns a ClaimAssertion given a jumbf uri, resolving to the right claim in the store
    pub fn get_claim_assertion_from_uri(&self, uri: &str) -> Result<&ClaimAssertion> {
        // first find the right claim and then look for the assertion there
        let claim = self.get_claim_from_uri(uri)?;
        let (label, instance) = Claim::assertion_label_from_link(uri);
        claim
            .get_claim_assertion(&label, instance)
            .ok_or_else(|| Error::ClaimMissing {
                label: label.to_owned(),
            })
    }

    /// Returns an Assertion referenced by JUMBF URI.  The URI should be absolute and include
    /// the desired Claim in the path. If you need to specify the Claim for this URI use  
    /// get_assertion_from_uri_and_claim.
    /// uri - The JUMBF URI for desired Assertion.
    pub fn get_assertion_from_uri(&self, uri: &str) -> Option<&Assertion> {
        let claim_label = Store::manifest_label_from_path(uri);
        let (assertion_label, instance) = Claim::assertion_label_from_link(uri);

        if let Some(claim) = self.get_claim(&claim_label) {
            claim.get_assertion(&assertion_label, instance)
        } else {
            None
        }
    }

    /// Returns an Assertion referenced by JUMBF URI. Only the Claim specified by target_claim_label
    /// will be searched.  The target_claim_label can be a Claim label or JUMBF URI.
    /// uri - The JUMBF URI for desired Assertion.
    /// target_claim_label - Label or URI of the Claim to search for the case when the URI is a relative path.
    pub fn get_assertion_from_uri_and_claim(
        &self,
        uri: &str,
        target_claim_label: &str,
    ) -> Option<&Assertion> {
        let (assertion_label, instance) = Claim::assertion_label_from_link(uri);

        let label = Store::manifest_label_from_path(target_claim_label);

        if let Some(claim) = self.get_claim(&label) {
            claim.get_assertion(&assertion_label, instance)
        } else {
            None
        }
    }

    // Returns placeholder that will be searched for and replaced
    // with actual signature data.
    #[cfg(feature = "file_io")]
    fn sign_claim_placeholder(&self, claim: &Claim, min_reserve_size: usize) -> Vec<u8> {
        let placeholder_str = format!("signature placeholder:{}", claim.label());
        let mut placeholder = hash256(placeholder_str.as_bytes()).as_bytes().to_vec();

        use std::cmp::max;
        placeholder.resize(max(placeholder.len(), min_reserve_size), 0);

        placeholder
    }

    /// Sign the claim and return signature.
    #[cfg(feature = "file_io")]
    pub fn sign_claim(
        &self,
        claim: &Claim,
        signer: &dyn Signer,
        box_size: usize,
    ) -> Result<Vec<u8>> {
        let claim_bytes = claim.data()?;

        cose_sign(signer, &claim_bytes, box_size).and_then(|sig| {
            // Sanity check: Ensure that this signature is valid.

            let mut cose_log = OneShotStatusTracker::new();
            match verify_cose(&sig, &claim_bytes, b"", false, &mut cose_log) {
                Ok(_) => Ok(sig),
                Err(err) => {
                    error!(
                        "Signature that was just generated does not validate: {:#?}",
                        err
                    );
                    Err(err)
                }
            }
        })
    }

    /// Sign the claim asynchronously and return signature.
    #[cfg(feature = "async_signer")]
    pub async fn sign_claim_async(
        &self,
        claim: &Claim,
        signer: &dyn AsyncSigner,
        box_size: usize,
    ) -> Result<Vec<u8>> {
        use crate::{cose_sign::cose_sign_async, cose_validator::verify_cose_async};

        let claim_bytes = claim.data()?;

        match cose_sign_async(signer, &claim_bytes, box_size).await {
            // Sanity check: Ensure that this signature is valid.
            Ok(sig) => {
                let mut cose_log = OneShotStatusTracker::new();
                match verify_cose_async(
                    sig.clone(),
                    claim_bytes,
                    b"".to_vec(),
                    false,
                    &mut cose_log,
                )
                .await
                {
                    Ok(_) => Ok(sig),
                    Err(err) => {
                        error!(
                            "Signature that was just generated does not validate: {:#?}",
                            err
                        );
                        Err(err)
                    }
                }
            }
            Err(e) => Err(e),
        }
    }

    /// return the current provenance claim label if available
    pub fn provenance_label(&self) -> Option<String> {
        self.provenance_path()
            .map(|provenance| Store::manifest_label_from_path(&provenance))
    }

    /// return the current provenance claim if available
    pub fn provenance_claim(&self) -> Option<&Claim> {
        match self.provenance_path() {
            Some(provenance) => {
                let claim_label = Store::manifest_label_from_path(&provenance);
                self.get_claim(&claim_label)
            }
            None => None,
        }
    }

    /// return the current provenance claim as mutable if available
    pub fn provenance_claim_mut(&mut self) -> Option<&mut Claim> {
        match self.provenance_path() {
            Some(provenance) => {
                let claim_label = Store::manifest_label_from_path(&provenance);
                self.get_claim_mut(&claim_label)
            }
            None => None,
        }
    }

    // add a restored claim
    fn insert_restored_claim(&mut self, label: String, claim: Claim) {
        let index = self.claims.push_get_index(claim);
        self.claims_map.insert(label, index);
    }

    #[cfg(feature = "file_io")]
    fn add_assertion_to_jumbf_store(
        store: &mut CAIAssertionStore,
        claim_assertion: &ClaimAssertion,
    ) -> Result<()> {
        // Grab assertion data object.
        let d = claim_assertion.assertion().decode_data();

        match d {
            AssertionData::Json(_) => {
                let mut json_data = CAIJSONAssertionBox::new(&claim_assertion.label());
                json_data.add_json(claim_assertion.assertion().data().to_vec());
                if let Some(salt) = claim_assertion.salt() {
                    json_data.set_salt(salt.clone())?;
                }
                store.add_assertion(Box::new(json_data));
            }
            AssertionData::Binary(_) => {
                // TODO: Handle other binary box types if needed.
                let mut data = JumbfEmbeddedFileBox::new(&claim_assertion.label());
                data.add_data(
                    claim_assertion.assertion().data().to_vec(),
                    claim_assertion.assertion().mime_type(),
                    None,
                );
                if let Some(salt) = claim_assertion.salt() {
                    data.set_salt(salt.clone())?;
                }
                store.add_assertion(Box::new(data));
            }
            AssertionData::Cbor(_) => {
                let mut cbor_data = CAICBORAssertionBox::new(&claim_assertion.label());
                cbor_data.add_cbor(claim_assertion.assertion().data().to_vec());
                if let Some(salt) = claim_assertion.salt() {
                    cbor_data.set_salt(salt.clone())?;
                }
                store.add_assertion(Box::new(cbor_data));
            }
            AssertionData::Uuid(s, _) => {
                let mut uuid_data = CAIUUIDAssertionBox::new(&claim_assertion.label());
                uuid_data.add_uuid(s, claim_assertion.assertion().data().to_vec())?;
                if let Some(salt) = claim_assertion.salt() {
                    uuid_data.set_salt(salt.clone())?;
                }
                store.add_assertion(Box::new(uuid_data));
            }
        }
        Ok(())
    }

    // look for old style hashing to determine if this is a pre 1.0 claim
    fn is_old_assertion(alg: &str, data: &[u8], original_hash: &[u8]) -> bool {
        let old_hash = hash_by_alg(alg, data, None);
        vec_compare(&old_hash, original_hash)
    }

    fn get_assertion_from_jumbf_store(
        claim: &Claim,
        assertion_box: &JUMBFSuperBox,
        label: &str,
        check_for_legacy_assertion: bool,
    ) -> Result<ClaimAssertion> {
        let assertion_desc_box = assertion_box.desc_box();

        let (raw_label, instance) = Claim::assertion_label_from_link(label);
        let instance_label = Claim::label_with_instance(&raw_label, instance);
        let assertion_hashed_uri = claim
            .assertion_hashed_uri_from_label(&instance_label)
            .ok_or_else(|| {
                Error::AssertionDecoding(AssertionDecodeError {
                    label: instance_label.to_string(),
                    version: None, // TODO: Plumb this through
                    content_type: "TO DO: Get content type".to_string(),
                    source: AssertionDecodeErrorCause::AssertionDataIncorrect,
                })
            })?;

        let alg = match assertion_hashed_uri.alg() {
            Some(ref a) => a.clone(),
            None => claim.alg().to_string(),
        };

        // get salt value if set
        let salt = assertion_desc_box.get_salt();

        let result = match assertion_desc_box.uuid().as_ref() {
            CAI_JSON_ASSERTION_UUID => {
                let json_box = assertion_box
                    .data_box_as_json_box(0)
                    .ok_or(Error::JumbfBoxNotFound)?;
                let assertion = Assertion::from_data_json(&raw_label, json_box.json())?;
                let hash = Claim::calc_box_hash(label, &assertion, salt.clone(), &alg)?;
                Ok(ClaimAssertion::new(assertion, instance, &hash, &alg, salt))
            }
            CAI_EMBEDDED_FILE_UUID => {
                let ef_box = assertion_box
                    .data_box_as_embedded_media_type_box(0)
                    .ok_or(Error::JumbfBoxNotFound)?;
                let data_box = assertion_box
                    .data_box_as_embedded_file_content_box(1)
                    .ok_or(Error::JumbfBoxNotFound)?;
                let media_type = ef_box.media_type();
                let assertion =
                    Assertion::from_data_binary(&raw_label, &media_type, data_box.data());
                let hash = Claim::calc_box_hash(label, &assertion, salt.clone(), &alg)?;
                Ok(ClaimAssertion::new(assertion, instance, &hash, &alg, salt))
            }
            CAI_CBOR_ASSERTION_UUID => {
                let cbor_box = assertion_box
                    .data_box_as_cbor_box(0)
                    .ok_or(Error::JumbfBoxNotFound)?;
                let assertion = Assertion::from_data_cbor(&raw_label, cbor_box.cbor());
                let hash = Claim::calc_box_hash(label, &assertion, salt.clone(), &alg)?;
                Ok(ClaimAssertion::new(assertion, instance, &hash, &alg, salt))
            }
            CAI_UUID_ASSERTION_UUID => {
                let uuid_box = assertion_box
                    .data_box_as_uuid_box(0)
                    .ok_or(Error::JumbfBoxNotFound)?;
                let uuid_str = hex::encode(uuid_box.uuid());
                let assertion = Assertion::from_data_uuid(&raw_label, &uuid_str, uuid_box.data());

                let hash = Claim::calc_box_hash(label, &assertion, salt.clone(), &alg)?;
                Ok(ClaimAssertion::new(assertion, instance, &hash, &alg, salt))
            }
            _ => Err(Error::JumbfCreationError),
        };

        if check_for_legacy_assertion {
            // make sure this is not pre 1.0 data
            match result {
                Ok(r) => {
                    // look for old style hashing
                    if Store::is_old_assertion(
                        &alg,
                        r.assertion().data(),
                        &assertion_hashed_uri.hash(),
                    ) {
                        Err(Error::PrereleaseError)
                    } else {
                        Ok(r)
                    }
                }
                Err(e) => Err(e),
            }
        } else {
            result
        }
    }

    /// Convert this claims store to a JUMBF box.
    #[cfg(feature = "file_io")]
    pub fn to_jumbf(&self, signer: &dyn Signer) -> Result<Vec<u8>> {
        self.to_jumbf_internal(signer.reserve_size())
    }

    /// Convert this claims store to a JUMBF box.
    #[cfg(feature = "async_signer")]
    pub fn to_jumbf_async(&self, signer: &dyn AsyncSigner) -> Result<Vec<u8>> {
        self.to_jumbf_internal(signer.reserve_size())
    }

    #[cfg(feature = "file_io")]
    fn to_jumbf_internal(&self, min_reserve_size: usize) -> Result<Vec<u8>> {
        // Create the CAI block.
        let mut cai_block = Cai::new();

        // Add claims and assertions in this store to the JUMBF store.
        for claim in &self.claims {
            let label = claim.label();

            let mut cai_store = CAIStore::new(label, claim.update_manifest());

            // Add claim box. Note the order of the boxes are set by the spec
            let mut cb = CAIClaimBox::new();

            // Create the CAI assertion store.
            let mut a_store = CAIAssertionStore::new();

            // Add assertions to CAI assertion store.
            let cas = claim.claim_assertion_store();
            for assertion in cas {
                Store::add_assertion_to_jumbf_store(&mut a_store, assertion)?;
            }

            // Add the CAI assertion store to the CAI store.
            cai_store.add_box(Box::new(a_store));

            // Add the Claim json
            let claim_cbor_bytes = claim.data()?;
            let c_cbor = JUMBFCBORContentBox::new(claim_cbor_bytes);
            cb.add_claim(Box::new(c_cbor));
            cai_store.add_box(Box::new(cb));

            // Create a signature and add placeholder data to the CAI store.
            let mut sigb = CAISignatureBox::new();
            let signed_data = match claim.signature_val().is_empty() {
                false => claim.signature_val().clone(), // existing claims have sig values
                true => self.sign_claim_placeholder(claim, min_reserve_size), // empty is the new sig to be replaced
            };

            let sigc = JUMBFCBORContentBox::new(signed_data);
            sigb.add_signature(Box::new(sigc));
            cai_store.add_box(Box::new(sigb));

            // add vc_store if needed
            if !claim.get_verifiable_credentials().is_empty() {
                // Create VC store.
                let mut vc_store = CAIVerifiableCredentialStore::new();

                // Add assertions to CAI assertion store.
                let vcs = claim.get_verifiable_credentials();
                for assertion_data in vcs {
                    if let AssertionData::Json(j) = assertion_data {
                        let id = Claim::vc_id(j)?;
                        let mut json_data = CAIJSONAssertionBox::new(&id);
                        json_data.add_json(j.as_bytes().to_vec());
                        vc_store.add_credential(Box::new(json_data));
                    } else {
                        return Err(Error::BadParam("VC data must be JSON".to_string()));
                    }
                }

                // Add the CAI assertion store to the CAI store.
                cai_store.add_box(Box::new(vc_store));
            }

            // Finally add the completed CAI store into the CAI block.
            cai_block.add_box(Box::new(cai_store));
        }

        // Write it to memory.
        let mut mem_box: Vec<u8> = Vec::new();
        cai_block.write_box(&mut mem_box)?;

        if mem_box.is_empty() {
            Err(Error::JumbfCreationError)
        } else {
            Ok(mem_box)
        }
    }

    fn manifest_map<'a>(sb: &'a JUMBFSuperBox) -> Result<HashMap<String, ManifestInfo<'a>>> {
        let mut box_info: HashMap<String, ManifestInfo<'a>> = HashMap::new();
        for i in 0..sb.data_box_count() {
            let sbox = sb.data_box_as_superbox(i).ok_or(Error::JumbfBoxNotFound)?;
            let desc_box = sbox.desc_box();

            let label = desc_box.uuid();

            let mi = ManifestInfo { desc_box, sbox };

            box_info.insert(label, mi);
        }

        Ok(box_info)
    }

    // Compare two version labels
    // base_version_label - is the source label
    // desired_version_label - is the label to compare to the base
    // returns true if desired version is <= base version
    fn check_label_version(base_version_label: &str, desired_version_label: &str) -> bool {
        if let Some(desired_version) = labels::version(desired_version_label) {
            if let Some(base_version) = labels::version(base_version_label) {
                if desired_version > base_version {
                    return false;
                }
            }
        }
        true
    }

    pub fn from_jumbf(buffer: &[u8], validation_log: &mut impl StatusTracker) -> Result<Store> {
        if buffer.is_empty() {
            return Err(Error::JumbfNotFound);
        }

        let mut store = Store::new();

        // setup a cursor for reading the buffer...
        let mut buf_reader = Cursor::new(buffer);

        // this loads up all the boxes...
        let super_box = BoxReader::read_super_box(&mut buf_reader)?;

        // this loads up all the boxes...
        let cai_block = Cai::from(super_box);

        // check the CAI Block
        let desc_box = cai_block.desc_box();
        if desc_box.uuid() != CAI_BLOCK_UUID {
            let log_item = log_item!("JUMBF", "c2pa box not found", "from_jumbf")
                .error(Error::InvalidClaim(InvalidClaimError::C2paBlockNotFound));
            validation_log.log(
                log_item,
                Some(Error::InvalidClaim(InvalidClaimError::C2paBlockNotFound)),
            )?;

            return Err(Error::InvalidClaim(InvalidClaimError::C2paBlockNotFound));
        }

        let num_stores = cai_block.data_box_count();
        for idx in 0..num_stores {
            let cai_store_box = cai_block
                .data_box_as_superbox(idx)
                .ok_or(Error::JumbfBoxNotFound)?;
            let cai_store_desc_box = cai_store_box.desc_box();

            // ignore unknown boxes per the spec
            if cai_store_desc_box.uuid() != CAI_UPDATE_MANIFEST_UUID
                && cai_store_desc_box.uuid() != CAI_STORE_UUID
            {
                continue;
            }

            // make sure there are not multiple claim boxes
            let mut claim_box_cnt = 0;
            for i in 0..cai_store_box.data_box_count() {
                let sbox = cai_store_box
                    .data_box_as_superbox(i)
                    .ok_or(Error::JumbfBoxNotFound)?;
                let desc_box = sbox.desc_box();

                if desc_box.uuid() == CAI_CLAIM_UUID {
                    claim_box_cnt += 1;
                }

                if claim_box_cnt > 1 {
                    let log_item =
                        log_item!("JUMBF", "c2pa multiple claim boxes found", "from_jumbf")
                            .error(Error::InvalidClaim(
                                InvalidClaimError::C2paMultipleClaimBoxes,
                            ))
                            .validation_status(validation_status::CLAIM_MULTIPLE);
                    validation_log.log(
                        log_item,
                        Some(Error::InvalidClaim(
                            InvalidClaimError::C2paMultipleClaimBoxes,
                        )),
                    )?;

                    return Err(Error::InvalidClaim(
                        InvalidClaimError::C2paMultipleClaimBoxes,
                    ));
                }
            }

            let is_update_manifest = cai_store_desc_box.uuid() == CAI_UPDATE_MANIFEST_UUID;

            // get map of boxes in this manifest
            let manifest_boxes = Store::manifest_map(cai_store_box)?;

            // retrieve the claim & validate
            let claim_superbox = manifest_boxes
                .get(CAI_CLAIM_UUID)
                .ok_or(Error::InvalidClaim(
                    InvalidClaimError::ClaimSuperboxNotFound,
                ))?
                .sbox;
            let claim_desc_box = manifest_boxes
                .get(CAI_CLAIM_UUID)
                .ok_or(Error::InvalidClaim(
                    InvalidClaimError::ClaimDescriptionBoxNotFound,
                ))?
                .desc_box;

            // check if version is supported
            let claim_box_ver = claim_desc_box.label();
            if !Self::check_label_version(Claim::build_version(), &claim_box_ver) {
                return Err(Error::InvalidClaim(InvalidClaimError::ClaimVersionTooNew));
            }

            // check box contents
            if claim_desc_box.uuid() == CAI_CLAIM_UUID {
                // must be have only one claim
                if claim_superbox.data_box_count() > 1 {
                    return Err(Error::InvalidClaim(InvalidClaimError::DuplicateClaimBox {
                        label: claim_desc_box.label(),
                    }));
                }
                // better be, but just in case...

                let cbor_box = match claim_superbox.data_box_as_cbor_box(0) {
                    Some(c) => c,
                    None => {
                        // check for old claims for reporting
                        match claim_superbox.data_box_as_json_box(0) {
                            Some(_c) => {
                                let log_item =
                                    log_item!("JUMBF", "error loading claim data", "from_jumbf")
                                        .error(Error::PrereleaseError);
                                validation_log.log_silent(log_item);

                                return Err(Error::PrereleaseError);
                            }
                            None => {
                                let log_item =
                                    log_item!("JUMBF", "error loading claim data", "from_jumbf")
                                        .error(Error::InvalidClaim(
                                            InvalidClaimError::ClaimBoxData,
                                        ));
                                validation_log.log_silent(log_item);
                                return Err(Error::InvalidClaim(InvalidClaimError::ClaimBoxData));
                            }
                        }
                    }
                };

                if cbor_box.box_uuid() != JUMBF_CBOR_UUID {
                    return Err(Error::InvalidClaim(
                        InvalidClaimError::ClaimDescriptionBoxInvalid,
                    ));
                }
            }

            // retrieve the signature
            let sig_superbox = manifest_boxes
                .get(CAI_SIGNATURE_UUID)
                .ok_or(Error::InvalidClaim(
                    InvalidClaimError::ClaimSignatureBoxNotFound,
                ))?
                .sbox;
            let sig_desc_box = manifest_boxes
                .get(CAI_SIGNATURE_UUID)
                .ok_or(Error::InvalidClaim(
                    InvalidClaimError::ClaimSignatureDescriptionBoxNotFound,
                ))?
                .desc_box;

            // check box contents
            if sig_desc_box.uuid() == CAI_SIGNATURE_UUID {
                // better be, but just in case...
                let sig_box = sig_superbox
                    .data_box_as_cbor_box(0)
                    .ok_or(Error::JumbfBoxNotFound)?;
                if sig_box.box_uuid() != JUMBF_CBOR_UUID {
                    return Err(Error::InvalidClaim(
                        InvalidClaimError::ClaimSignatureDescriptionBoxInvalid,
                    ));
                }
            }
            // save signature to be validated on load
            let sig_data = sig_superbox
                .data_box_as_cbor_box(0)
                .ok_or(Error::JumbfBoxNotFound)?;

            // Create a new Claim object from jumbf data after validations
            let cbor_box = claim_superbox
                .data_box_as_cbor_box(0)
                .ok_or(Error::JumbfBoxNotFound)?;
            let mut claim = Claim::from_data(&cai_store_desc_box.label(), cbor_box.cbor())?;

            // set the  type of manifest
            claim.set_update_manifest(is_update_manifest);

            // retrieve & set signature for each claim
            claim.set_signature_val(sig_data.cbor().clone()); // load the stored signature

            // retrieve the assertion store
            let assertion_store_box = manifest_boxes
                .get(CAI_ASSERTION_STORE_UUID)
                .ok_or(Error::InvalidClaim(
                    InvalidClaimError::AssertionStoreSuperboxNotFound,
                ))?
                .sbox;

            let num_assertions = assertion_store_box.data_box_count();

            // loop over all assertions...
            let mut check_for_legacy_assertion = true;
            for idx in 0..num_assertions {
                let assertion_box = assertion_store_box
                    .data_box_as_superbox(idx)
                    .ok_or(Error::JumbfBoxNotFound)?;
                let assertion_desc_box = assertion_box.desc_box();

                // Add assertions to claim after validation
                let label = assertion_desc_box.label();
                match Store::get_assertion_from_jumbf_store(
                    &claim,
                    assertion_box,
                    &label,
                    check_for_legacy_assertion,
                ) {
                    Ok(assertion) => {
                        claim.put_assertion_store(assertion); // restore assertion data to claim
                        check_for_legacy_assertion = false; // only need to check once
                    }
                    Err(e) => {
                        // if this is an old manifest always return
                        if std::mem::discriminant(&e)
                            == std::mem::discriminant(&Error::PrereleaseError)
                        {
                            let log_item =
                                log_item!("JUMBF", "error loading assertion", "from_jumbf")
                                    .error(e);
                            validation_log.log_silent(log_item);
                            return Err(Error::PrereleaseError);
                        } else {
                            let log_item =
                                log_item!("JUMBF", "error loading assertion", "from_jumbf")
                                    .error(e);
                            validation_log.log(log_item, None)?;
                        }
                    }
                }
            }

            // load vc_store if available
            if let Some(mi) = manifest_boxes.get(CAI_VERIFIABLE_CREDENTIALS_STORE_UUID) {
                let vc_store = mi.sbox;
                let num_vcs = vc_store.data_box_count();

                for idx in 0..num_vcs {
                    let vc_box = vc_store
                        .data_box_as_superbox(idx)
                        .ok_or(Error::JumbfBoxNotFound)?;
                    let vc_json = vc_box
                        .data_box_as_json_box(0)
                        .ok_or(Error::JumbfBoxNotFound)?;
                    let vc_desc_box = vc_box.desc_box();
                    let _id = vc_desc_box.label();

                    let json_str = String::from_utf8(vc_json.json().to_vec())
                        .map_err(|_| InvalidClaimError::VerifiableCredentialStoreInvalid)?;

                    claim.add_verifiable_credential(&json_str)?;
                }
            }

            // add claim to store
            store.insert_restored_claim(cai_store_desc_box.label(), claim);
        }

        Ok(store)
    }

    // Get the store label from jumbf path
    pub fn manifest_label_from_path(claim_path: &str) -> String {
        if let Some(s) = jumbf::labels::manifest_label_from_uri(claim_path) {
            s
        } else {
            claim_path.to_owned()
        }
    }

    // wake the ingredients and validate
    fn ingredient_checks<'a>(
        store: &Store,
        claim: &Claim,
        asset_data: &ClaimAssetData<'a>,
        validation_log: &mut impl StatusTracker,
    ) -> Result<()> {
        let mut num_parent_ofs = 0;

        // walk the ingredients
        for i in claim.ingredient_assertions() {
            let ingredient_assertion = Ingredient::from_assertion(i)?;

            // is this an ingredient
            if let Some(ref c2pa_manifest) = &ingredient_assertion.c2pa_manifest {
                let label = Store::manifest_label_from_path(&c2pa_manifest.url());

                // check for parentOf relationships
                if ingredient_assertion.relationship == Relationship::ParentOf {
                    num_parent_ofs += 1;
                }

                if let Some(ingredient) = store.get_claim(&label) {
                    let alg = match c2pa_manifest.alg() {
                        Some(a) => a,
                        None => ingredient.alg().to_owned(),
                    };
                    if !verify_by_alg(&alg, &c2pa_manifest.hash(), &ingredient.data()?, None) {
                        let log_item = log_item!(
                            &c2pa_manifest.url(),
                            "ingredient hash incorrect",
                            "ingredient_checks"
                        )
                        .error(Error::HashMismatch(
                            "ingredient hash does not match found ingredient".to_string(),
                        ))
                        .validation_status(validation_status::INGREDIENT_HASHEDURI_MISMATCH);
                        validation_log.log(
                            log_item,
                            Some(Error::HashMismatch(
                                "ingredient hash does not match found ingredient".to_string(),
                            )),
                        )?;
                    }

                    // make sure
                    // verify the ingredient claim
                    Claim::verify_claim(ingredient, asset_data, false, validation_log)?;
                } else {
                    let log_item = log_item!(
                        &c2pa_manifest.url(),
                        "ingredient not found",
                        "ingredient_checks"
                    )
                    .error(Error::ClaimVerification(format!(
                        "ingredient: {} is missing",
                        label
                    )))
                    .validation_status(validation_status::CLAIM_MISSING);
                    validation_log.log(
                        log_item,
                        Some(Error::ClaimVerification(format!(
                            "ingredient: {} is missing",
                            label
                        ))),
                    )?;
                }
            }
        }

        // check ingredient rules
        if claim.update_manifest() {
            if !(num_parent_ofs == 1 && claim.ingredient_assertions().len() == 1) {
                let log_item = log_item!(
                    &claim.uri(),
                    "update manifest must have one parent",
                    "ingredient_checks"
                )
                .error(Error::ClaimVerification(
                    "update manifest must have one parent".to_string(),
                ))
                .validation_status(validation_status::MANIFEST_UPDATE_WRONG_PARENTS);
                validation_log.log(
                    log_item,
                    Some(Error::ClaimVerification(
                        "update manifest must have one parent".to_string(),
                    )),
                )?;
            }
        } else if num_parent_ofs > 1 {
            let log_item = log_item!(
                &claim.uri(),
                "too many ingredient parents",
                "ingredient_checks"
            )
            .error(Error::ClaimVerification(
                "ingredient has more than one parent".to_string(),
            ))
            .validation_status(validation_status::MANIFEST_MULTIPLE_PARENTS);
            validation_log.log(
                log_item,
                Some(Error::ClaimVerification(
                    "ingredient has more than one parent".to_string(),
                )),
            )?;
        }

        Ok(())
    }

    // wake the ingredients and validate
    async fn ingredient_checks_async(
        store: &Store,
        claim: &Claim,
        asset_bytes: &[u8],
        validation_log: &mut impl StatusTracker,
    ) -> Result<()> {
        // walk the ingredients
        for i in claim.ingredient_assertions() {
            let ingredient_assertion = Ingredient::from_assertion(i)?;

            // is this an ingredient
            if let Some(ref c2pa_manifest) = &ingredient_assertion.c2pa_manifest {
                let label = Store::manifest_label_from_path(&c2pa_manifest.url());

                if let Some(ingredient) = store.get_claim(&label) {
                    if !verify_by_alg(
                        ingredient.alg(),
                        &c2pa_manifest.hash(),
                        &ingredient.data()?,
                        None,
                    ) {
                        let log_item = log_item!(
                            &c2pa_manifest.url(),
                            "ingredient hash incorrect",
                            "ingredient_checks_async"
                        )
                        .error(Error::HashMismatch(
                            "ingredient hash does not match found ingredient".to_string(),
                        ))
                        .validation_status(validation_status::INGREDIENT_HASHEDURI_MISMATCH);
                        validation_log.log(
                            log_item,
                            Some(Error::HashMismatch(
                                "ingredient hash does not match found ingredient".to_string(),
                            )),
                        )?;
                    }
                    // verify the ingredient claim
                    Claim::verify_claim_async(ingredient, asset_bytes, false, validation_log)
                        .await?;
                } else {
                    let log_item = log_item!(
                        &c2pa_manifest.url(),
                        "ingredient not found",
                        "ingredient_checks_async"
                    )
                    .error(Error::ClaimVerification(format!(
                        "ingredient: {} is missing",
                        label
                    )))
                    .validation_status(validation_status::CLAIM_MISSING);
                    validation_log.log(
                        log_item,
                        Some(Error::ClaimVerification(format!(
                            "ingredient: {} is missing",
                            label
                        ))),
                    )?;
                }
            }
        }

        Ok(())
    }

    /// Verify Store
    /// store: Store to validate
    /// xmp_str: String containing entire XMP block of the asset
    /// asset_bytes: bytes of the asset to be verified
    /// validation_log: If present all found errors are logged and returned, other wise first error causes exit and is returned  
    pub async fn verify_store_async(
        store: &Store,
        asset_bytes: &[u8],
        validation_log: &mut impl StatusTracker,
    ) -> Result<()> {
        let claim = match store.provenance_claim() {
            Some(c) => c,
            None => {
                let log_item =
                    log_item!("Unknown", "could not find active manifest", "verify_store")
                        .error(Error::ProvenanceMissing)
                        .validation_status(validation_status::CLAIM_MISSING);
                validation_log.log(log_item, Some(Error::ProvenanceMissing))?;

                return Err(Error::ProvenanceMissing);
            }
        };

        // verify the provenance claim
        Claim::verify_claim_async(claim, asset_bytes, true, validation_log).await?;

        Store::ingredient_checks_async(store, claim, asset_bytes, validation_log).await?;

        Ok(())
    }

    /// Verify Store
    /// store: Store to validate
    /// xmp_str: String containing entire XMP block of the asset
    /// asset_bytes: bytes of the asset to be verified
    /// validation_log: If present all found errors are logged and returned, other wise first error causes exit and is returned  
    pub fn verify_store<'a>(
        store: &Store,
        asset_data: &ClaimAssetData<'a>,
        validation_log: &mut impl StatusTracker,
    ) -> Result<()> {
        let claim = match store.provenance_claim() {
            Some(c) => c,
            None => {
                let log_item =
                    log_item!("Unknown", "could not find active manifest", "verify_store")
                        .error(Error::ProvenanceMissing)
                        .validation_status(validation_status::CLAIM_MISSING);
                validation_log.log(log_item, Some(Error::ProvenanceMissing))?;

                return Err(Error::ProvenanceMissing);
            }
        };

        // verify the provenance claim
        Claim::verify_claim(claim, asset_data, true, validation_log)?;

        Store::ingredient_checks(store, claim, asset_data, validation_log)?;

        Ok(())
    }

    // generate a list of AssetHashes based on the location of objects in the file
    #[cfg(feature = "file_io")]
    fn generate_data_hashes(
        asset_path: &Path,
        alg: &str,
        block_locations: &mut Vec<HashObjectPositions>,
        calc_hashes: bool,
    ) -> Result<Vec<DataHash>> {
        if block_locations.is_empty() {
            let out: Vec<DataHash> = vec![];
            return Ok(out);
        }

        let metadata = asset_path.metadata().map_err(crate::error::wrap_io_err)?;
        let file_len: u64 = metadata.len();
        let mut hashes: Vec<DataHash> = Vec::new();

        // sort blocks by offset
        block_locations.sort_by(|a, b| a.offset.cmp(&b.offset));

        // generate default data hash that excludes jumbf block
        // find the first jumbf block (ours are always in order)
        // find the first block after the jumbf blocks
        let mut block_start: usize = 0;
        let mut block_end: usize = 0;
        let mut found_jumbf = false;
        for item in block_locations {
            // find start of jumbf
            if !found_jumbf && item.htype == HashBlockObjectType::Cai {
                block_start = item.offset;
                found_jumbf = true;
            }

            // find start of block after jumbf blocks
            if found_jumbf && item.htype == HashBlockObjectType::Cai {
                block_end = item.offset + item.length;
            }
        }

        if block_end as u64 > file_len {
            return Err(Error::BadParam(
                "data hash exclusions out of range".to_string(),
            ));
        }

        if found_jumbf {
            // add exclusion hash for bytes before and after jumbf
            let mut dh = DataHash::new("jumbf manifest", alg, None);
            if block_end > block_start {
                dh.add_exclusion(Exclusion::new(block_start, block_end - block_start));
            }
            if calc_hashes {
                dh.gen_hash(asset_path)?;
            } else {
                match alg {
                    "sha256" => dh.set_hash([0u8; 32].to_vec()),
                    "sha384" => dh.set_hash([0u8; 48].to_vec()),
                    "sha512" => dh.set_hash([0u8; 64].to_vec()),
                    _ => return Err(Error::UnsupportedType),
                }
            }
            hashes.push(dh);
        }

        Ok(hashes)
    }

    #[cfg(feature = "file_io")]
    fn generate_bmff_data_hashes(
        asset_path: &Path,
        alg: &str,
        calc_hashes: bool,
    ) -> Result<Vec<BmffHash>> {
        use serde_bytes::ByteBuf;

        // The spec has mandatory BMFF exclusion ranges for certain atoms.
        // The function makes sure those are included.

        let mut hashes: Vec<BmffHash> = Vec::new();

        let mut dh = BmffHash::new("jumbf manifest", alg, None);
        let exclusions = dh.exclusions_mut();

        // jumbf exclusion
        let mut uuid = ExclusionsMap::new("/uuid".to_owned());
        let data = DataMap {
            offset: 8,
            value: vec![
                216, 254, 195, 214, 27, 14, 72, 60, 146, 151, 88, 40, 135, 126, 196, 129,
            ], // C2PA identifier
        };
        let data_vec = vec![data];
        uuid.data = Some(data_vec);
        exclusions.push(uuid);

        // ftyp exclusion
        let ftyp = ExclusionsMap::new("/ftyp".to_owned());
        exclusions.push(ftyp);

        // meta/iloc exclusion
        let iloc = ExclusionsMap::new("/meta/iloc".to_owned());
        exclusions.push(iloc);

        // /mfra/tfra exclusion
        let tfra = ExclusionsMap::new("/mfra/tfra".to_owned());
        exclusions.push(tfra);

        // /moov/trak/mdia/minf/stbl/stco exclusion
        let mut stco = ExclusionsMap::new("/moov/trak/mdia/minf/stbl/stco".to_owned());
        let subset_stco = SubsetMap {
            offset: 16,
            length: 0,
        };
        let subset_stco_vec = vec![subset_stco];
        stco.subset = Some(subset_stco_vec);
        exclusions.push(stco);

        // /moov/trak/mdia/minf/stbl/co64 exclusion
        let mut co64 = ExclusionsMap::new("/moov/trak/mdia/minf/stbl/co64".to_owned());
        let subset_co64 = SubsetMap {
            offset: 16,
            length: 0,
        };
        let subset_co64_vec = vec![subset_co64];
        co64.subset = Some(subset_co64_vec);
        exclusions.push(co64);

        // /moof/traf/tfhd exclusion
        let mut tfhd = ExclusionsMap::new("/moof/traf/tfhd".to_owned());
        let subset_tfhd = SubsetMap {
            offset: 16,
            length: 8,
        };
        let subset_tfhd_vec = vec![subset_tfhd];
        tfhd.subset = Some(subset_tfhd_vec);
        tfhd.flags = Some(ByteBuf::from([1, 0, 0]));
        exclusions.push(tfhd);

        // /moof/traf/trun exclusion
        let mut trun = ExclusionsMap::new("/moof/traf/trun".to_owned());
        let subset_trun = SubsetMap {
            offset: 16,
            length: 4,
        };
        let subset_trun_vec = vec![subset_trun];
        trun.subset = Some(subset_trun_vec);
        trun.flags = Some(ByteBuf::from([1, 0, 0]));
        exclusions.push(trun);

        if calc_hashes {
            dh.gen_hash(asset_path)?;
        } else {
            match alg {
                "sha256" => dh.set_hash([0u8; 32].to_vec()),
                "sha384" => dh.set_hash([0u8; 48].to_vec()),
                "sha512" => dh.set_hash([0u8; 64].to_vec()),
                _ => return Err(Error::UnsupportedType),
            }
        }
        hashes.push(dh);

        Ok(hashes)
    }

    // move or copy data from source to dest
    #[cfg(feature = "file_io")]
    fn move_or_copy(source: &Path, dest: &Path) -> Result<()> {
        // copy temp file to asset
        std::fs::rename(source, dest)
            // if rename fails, try to copy in case we are on different volumes or output does not exist
            .or_else(|_| std::fs::copy(source, dest).and(Ok(())))
            .map_err(Error::IoError)
    }

    // copy output and possibly the external manifest to final destination
    #[cfg(feature = "file_io")]
    fn copy_c2pa_to_output(source: &Path, dest: &Path, remote_type: RemoteManifest) -> Result<()> {
        match remote_type {
            crate::claim::RemoteManifest::NoRemote => Store::move_or_copy(source, dest)?,
            crate::claim::RemoteManifest::SideCar
            | crate::claim::RemoteManifest::Remote(_)
            | crate::claim::RemoteManifest::EmbedWithRemote(_) => {
                // make correct path names
                let source_asset = source;
                let source_cai = source_asset.with_extension(MANIFEST_STORE_EXT);
                let dest_cai = dest.with_extension(MANIFEST_STORE_EXT);

                Store::move_or_copy(&source_cai, &dest_cai)?; // copy manifest
                Store::move_or_copy(source_asset, dest)?; // copy asset
            }
        }
        Ok(())
    }

    /// Embed the claims store as jumbf into an asset. Updates XMP with provenance record.
    #[cfg(feature = "file_io")]
    pub fn save_to_asset(
        &mut self,
        asset_path: &Path,
        signer: &dyn Signer,
        dest_path: &Path,
    ) -> Result<Vec<u8>> {
        // set up temp dir, contents auto deleted
        let td = tempfile::TempDir::new()?;
        let temp_path = td.into_path();
        let temp_file = temp_path.join(
            dest_path
                .file_name()
                .ok_or_else(|| Error::BadParam("invalid destination path".to_string()))?,
        );

        let jumbf_bytes = self.start_save(asset_path, &temp_file, signer.reserve_size())?;

        let pc = self.provenance_claim().ok_or(Error::ClaimEncoding)?;
        let sig = self.sign_claim(pc, signer, signer.reserve_size())?;
        let sig_placeholder = self.sign_claim_placeholder(pc, signer.reserve_size());

        // get correct output path for remote manifest
        let output_path = match pc.remote_manifest() {
            crate::claim::RemoteManifest::NoRemote
            | crate::claim::RemoteManifest::EmbedWithRemote(_) => temp_file.to_path_buf(),
            crate::claim::RemoteManifest::SideCar | crate::claim::RemoteManifest::Remote(_) => {
                temp_file.with_extension(MANIFEST_STORE_EXT)
            }
        };

        match self.finish_save(jumbf_bytes, &output_path, sig, &sig_placeholder) {
            Ok((s, m)) => {
                // save sig so store is up to date
                let pc_mut = self.provenance_claim_mut().ok_or(Error::ClaimEncoding)?;
                pc_mut.set_signature_val(s);

                // do we need to make a C2PA file in addtion to standard embedded output
                if let crate::claim::RemoteManifest::EmbedWithRemote(_url) =
                    pc_mut.remote_manifest()
                {
                    let c2pa = output_path.with_extension(MANIFEST_STORE_EXT);
                    std::fs::write(c2pa, &m)?;
                }

                // copy the correct files upon completion
                Store::copy_c2pa_to_output(&temp_file, dest_path, pc_mut.remote_manifest())?;

                Ok(m)
            }
            Err(e) => Err(e),
        }
    }

    /// Embed the claims store as jumbf into an asset using an async signer. Updates XMP with provenance record.
    #[cfg(feature = "async_signer")]
    pub async fn save_to_asset_async(
        &mut self,
        asset_path: &Path,
        signer: &dyn AsyncSigner,
        dest_path: &Path,
    ) -> Result<Vec<u8>> {
        // set up temp dir, contents auto deleted
        let td = tempfile::TempDir::new()?;
        let temp_path = td.into_path();
        let temp_file = temp_path.join(
            dest_path
                .file_name()
                .ok_or_else(|| Error::BadParam("invalid destination path".to_string()))?,
        );

        let jumbf_bytes = self.start_save(asset_path, &temp_file, signer.reserve_size())?;

        let pc = self.provenance_claim().ok_or(Error::ClaimEncoding)?;
        let sig = self
            .sign_claim_async(pc, signer, signer.reserve_size())
            .await?;
        let sig_placeholder = self.sign_claim_placeholder(pc, signer.reserve_size());

        // get correct output path for remote manifest
        let output_path = match pc.remote_manifest() {
            crate::claim::RemoteManifest::NoRemote
            | crate::claim::RemoteManifest::EmbedWithRemote(_) => temp_file.to_path_buf(),
            crate::claim::RemoteManifest::SideCar | crate::claim::RemoteManifest::Remote(_) => {
                temp_file.with_extension(MANIFEST_STORE_EXT)
            }
        };

        match self.finish_save(jumbf_bytes, &output_path, sig, &sig_placeholder) {
            Ok((s, m)) => {
                // save sig so store is up to date
                let pc_mut = self.provenance_claim_mut().ok_or(Error::ClaimEncoding)?;
                pc_mut.set_signature_val(s);

                // do we need to make a C2PA file in addtion to standard embedded output
                if let crate::claim::RemoteManifest::EmbedWithRemote(_url) =
                    pc_mut.remote_manifest()
                {
                    let c2pa = output_path.with_extension(MANIFEST_STORE_EXT);
                    std::fs::write(c2pa, &m)?;
                }

                // copy the correct files upon completion
                Store::copy_c2pa_to_output(&temp_file, dest_path, pc_mut.remote_manifest())?;

                Ok(m)
            }
            Err(e) => Err(e),
        }
    }

    /// Embed the claims store as jumbf into an asset using an CoseSign box generated remotely. Updates XMP with provenance record.
    #[cfg(feature = "async_signer")]
    pub async fn save_to_asset_remote_signed(
        &mut self,
        asset_path: &Path,
        remote_signer: &dyn crate::signer::RemoteSigner,
        dest_path: &Path,
    ) -> Result<Vec<u8>> {
        // set up temp dir, contents auto deleted
        let td = tempfile::TempDir::new()?;
        let temp_path = td.into_path();
        let temp_file = temp_path.join(
            dest_path
                .file_name()
                .ok_or_else(|| Error::BadParam("invalid destination path".to_string()))?,
        );

        let jumbf_bytes = self.start_save(asset_path, &temp_file, remote_signer.reserve_size())?;

        let pc = self.provenance_claim().ok_or(Error::ClaimEncoding)?;
        let sig = remote_signer.sign_remote(&pc.data()?).await?;

        let sig_placeholder = self.sign_claim_placeholder(pc, remote_signer.reserve_size());

        // get correct output path for remote manifest
        let output_path = match pc.remote_manifest() {
            crate::claim::RemoteManifest::NoRemote
            | crate::claim::RemoteManifest::EmbedWithRemote(_) => temp_file.to_path_buf(),
            crate::claim::RemoteManifest::SideCar | crate::claim::RemoteManifest::Remote(_) => {
                temp_file.with_extension(MANIFEST_STORE_EXT)
            }
        };

        match self.finish_save(jumbf_bytes, &output_path, sig, &sig_placeholder) {
            Ok((s, m)) => {
                // save sig so store is up to date
                let pc_mut = self.provenance_claim_mut().ok_or(Error::ClaimEncoding)?;
                pc_mut.set_signature_val(s);

                // do we need to make a C2PA file in addtion to standard embedded output
                if let crate::claim::RemoteManifest::EmbedWithRemote(_url) =
                    pc_mut.remote_manifest()
                {
                    let c2pa = output_path.with_extension(MANIFEST_STORE_EXT);
                    std::fs::write(c2pa, &m)?;
                }

                // copy the correct files upon completion
                Store::copy_c2pa_to_output(&temp_file, dest_path, pc_mut.remote_manifest())?;

                Ok(m)
            }
            Err(e) => Err(e),
        }
    }

    #[cfg(feature = "file_io")]
    fn start_save(
        &mut self,
        asset_path: &Path,
        dest_path: &Path,
        reserve_size: usize,
    ) -> Result<Vec<u8>> {
        // clone the source to working copy if requested

        get_supported_file_extension(asset_path).ok_or(Error::UnsupportedType)?; // verify extensions
        let ext = get_supported_file_extension(dest_path).ok_or(Error::UnsupportedType)?;
        if asset_path != dest_path {
            fs::copy(&asset_path, &dest_path).map_err(Error::IoError)?;
        }

        //  update file following the steps outlined in CAI spec

        // 1) Add DC provenance XMP
        let pc = self.provenance_claim().ok_or(Error::ClaimEncoding)?;
        let output_path = if cfg!(feature = "xmp_write") {
            match pc.remote_manifest() {
                crate::claim::RemoteManifest::NoRemote => {
                    // even though this block is protected by the outer cfg!(feature = "xmp_write")
                    // the class embedded_xmp is not defined so we have to explicitly exclude it from the build
                    #[cfg(feature = "xmp_write")]
                    if let Some(provenance) = self.provenance_path() {
                        // update XMP info & add xmp hash to provenance claim
                        embedded_xmp::add_manifest_uri_to_file(dest_path, &provenance)?;
                    } else {
                        return Err(Error::XmpWriteError);
                    }
                    dest_path.to_path_buf()
                }
                crate::claim::RemoteManifest::SideCar => {
                    dest_path.with_extension(MANIFEST_STORE_EXT)
                }
                crate::claim::RemoteManifest::Remote(_url) => {
                    let d = dest_path.with_extension(MANIFEST_STORE_EXT);
                    // even though this block is protected by the outer cfg!(feature = "xmp_write")
                    // the class embedded_xmp is not defined so we have to explicitly exclude it from the build
                    #[cfg(feature = "xmp_write")]
                    embedded_xmp::add_manifest_uri_to_file(dest_path, &_url)?;
                    d
                }
                crate::claim::RemoteManifest::EmbedWithRemote(_url) => {
                    // even though this block is protected by the outer cfg!(feature = "xmp_write")
                    // the class embedded_xmp is not defined so we have to explicitly exclude it from the build
                    #[cfg(feature = "xmp_write")]
                    embedded_xmp::add_manifest_uri_to_file(dest_path, &_url)?;

                    dest_path.to_path_buf()
                }
            }
        } else {
            // only side car and embedded supported without feature "xmp_write"
            match pc.remote_manifest() {
                crate::claim::RemoteManifest::NoRemote => dest_path.to_path_buf(),
                crate::claim::RemoteManifest::SideCar => {
                    dest_path.with_extension(MANIFEST_STORE_EXT)
                }
                crate::claim::RemoteManifest::Remote(_)
                | crate::claim::RemoteManifest::EmbedWithRemote(_) => {
                    return Err(Error::BadParam("requires 'xmp_write' feature".to_string()))
                }
            }
        };

        // get the provenance claim changing mutability
        let pc = self.provenance_claim_mut().ok_or(Error::ClaimEncoding)?;

        let is_bmff = is_bmff_format(&ext);

        let mut data;
        let jumbf_size;

        if is_bmff {
            // 2) Get hash ranges if needed, do not generate for update manifests
            if !pc.update_manifest() {
                let bmff_hashes = Store::generate_bmff_data_hashes(&output_path, pc.alg(), false)?;
                for hash in bmff_hashes {
                    pc.add_assertion(&hash)?;
                }
            }

            // 3) Generate in memory CAI jumbf block
            // and write preliminary jumbf store to file
            // source and dest the same so save_jumbf_to_file will use the same file since we have already cloned
            data = self.to_jumbf_internal(reserve_size)?;
            jumbf_size = data.len();
            save_jumbf_to_file(&data, &output_path, Some(&output_path))?;

            // generate actual hash values
            let pc = self.provenance_claim_mut().ok_or(Error::ClaimEncoding)?; // reborrow to change mutability

            if !pc.update_manifest() {
                let bmff_hashes = pc.bmff_hash_assertions();

                if !bmff_hashes.is_empty() {
                    let mut bmff_hash = BmffHash::from_assertion(bmff_hashes[0])?;
                    bmff_hash.gen_hash(&output_path)?;
                    pc.update_bmff_hash(bmff_hash)?;
                }
            }
        } else {
            // 2) Get hash ranges if needed, do not generate for update manifests
            let mut hash_ranges = object_locations(&output_path)?;
            let hashes: Vec<DataHash> = if pc.update_manifest() {
                Vec::new()
            } else {
                Store::generate_data_hashes(dest_path, pc.alg(), &mut hash_ranges, false)?
            };

            // add the placeholder data hashes to provenance claim so that the required space is reserved
            for mut hash in hashes {
                // add padding to account for possible cbor expansion of final DataHash
                let padding: Vec<u8> = vec![0x0; 10];
                hash.add_padding(padding);

                pc.add_assertion(&hash)?;
            }

            // 3) Generate in memory CAI jumbf block
            // and write preliminary jumbf store to file
            // source and dest the same so save_jumbf_to_file will use the same file since we have already cloned
            data = self.to_jumbf_internal(reserve_size)?;
            jumbf_size = data.len();
            save_jumbf_to_file(&data, &output_path, Some(&output_path))?;

            // 4)  determine final object locations and patch the asset hashes with correct offset
            // replace the source with correct asset hashes so that the claim hash will be correct
            let pc = self.provenance_claim_mut().ok_or(Error::ClaimEncoding)?;

            // get the final hash ranges, but not for update manifests
            let mut new_hash_ranges = object_locations(&output_path)?;
            let updated_hashes = if pc.update_manifest() {
                Vec::new()
            } else {
                Store::generate_data_hashes(dest_path, pc.alg(), &mut new_hash_ranges, true)?
            };

            // patch existing claim hash with updated data
            for hash in updated_hashes {
                pc.update_data_hash(hash)?;
            }
        }

        // regenerate the jumbf because the cbor changed
        data = self.to_jumbf_internal(reserve_size)?;
        if jumbf_size != data.len() {
            return Err(Error::JumbfCreationError);
        }

        Ok(data) // return JUMBF data
    }

    #[cfg(feature = "file_io")]
    fn finish_save(
        &self,
        mut jumbf_bytes: Vec<u8>,
        output_path: &Path,
        sig: Vec<u8>,
        sig_placeholder: &[u8],
    ) -> Result<(Vec<u8>, Vec<u8>)> {
        if sig_placeholder.len() != sig.len() {
            return Err(Error::CoseSigboxTooSmall);
        }

        patch_bytes(&mut jumbf_bytes, sig_placeholder, &sig)
            .map_err(|_| Error::JumbfCreationError)?;

        // re-save to file
        save_jumbf_to_file(&jumbf_bytes, output_path, Some(output_path))?;

        Ok((sig, jumbf_bytes))
    }

    /// Verify Store from an existing asset
    /// asset_path: path to input asset
    /// validation_log: If present all found errors are logged and returned, otherwise first error causes exit and is returned  
    #[cfg(feature = "file_io")]
    pub fn verify_from_path<'a>(
        &mut self,
        asset_path: &'a Path,
        validation_log: &mut impl StatusTracker,
    ) -> Result<()> {
        Store::verify_store(self, &ClaimAssetData::PathData(asset_path), validation_log)
    }

    // verify from a buffer without file i/o
    pub fn verify_from_buffer(
        &mut self,
        buf: &[u8],
        _asset_type: &str,
        validation_log: &mut impl StatusTracker,
    ) -> Result<()> {
        Store::verify_store(self, &ClaimAssetData::ByteData(buf), validation_log)
    }

    // fetch remote manifest if possible
    #[cfg(not(target_arch = "wasm32"))]
    #[cfg(feature = "file_io")]
    fn fetch_remote_manifest(url: &str) -> Result<Vec<u8>> {
        use std::io::Read;

        use conv::ValueFrom;
        use ureq::Error as uError;

        //const MANIFEST_CONTENT_TYPE: &str = "application/x-c2pa-manifest-store"; // todo verify once these are served
        const DEFAULT_MANIFEST_RESPONSE_SIZE: usize = 10 * 1024 * 1024; // 10 MB

        match ureq::get(url).call() {
            Ok(response) => {
                if response.status() == 200 {
                    let len = response
                        .header("Content-Length")
                        .and_then(|s| s.parse::<usize>().ok())
                        .unwrap_or(DEFAULT_MANIFEST_RESPONSE_SIZE); // todo figure out good max to accept

                    let mut response_bytes: Vec<u8> = Vec::with_capacity(len);

                    let len64 = u64::value_from(len)
                        .map_err(|_err| Error::BadParam("value out of range".to_string()))?;

                    response
                        .into_reader()
                        .take(len64)
                        .read_to_end(&mut response_bytes)
                        .map_err(|_err| {
                            Error::RemoteManifestFetch("error reading content stream".to_string())
                        })?;

                    Ok(response_bytes)
                } else {
                    Err(Error::RemoteManifestFetch(format!(
                        "fetch failed: code: {}, status: {}",
                        response.status(),
                        response.status_text()
                    )))
                }
            }
            Err(uError::Status(code, resp)) => Err(Error::RemoteManifestFetch(format!(
                "code: {}, response: {}",
                code,
                resp.status_text()
            ))),
            Err(uError::Transport(_)) => Err(Error::RemoteManifestFetch(format!(
                "fetch failed: url: {}",
                url
            ))),
        }
    }

    /// Return Store from in memory asset
    pub fn load_cai_from_memory(
        asset_type: &str,
        data: &[u8],
        validation_log: &mut impl StatusTracker,
    ) -> Result<Store> {
        load_jumbf_from_memory(asset_type, data).and_then(|cai_block| {
            // load and validate with CAI toolkit and dump if desired
            Store::from_jumbf(&cai_block, validation_log)
        })
    }

    /// load a CAI store from  a file
    ///
    /// in_path -  path to source file
    /// validation_log - optional vec to contain addition info about the asset
    #[cfg(feature = "file_io")]
    fn load_cai_from_file(
        in_path: &Path,
        validation_log: &mut impl StatusTracker,
    ) -> Result<Store> {
        let external_manifest = in_path.with_extension(MANIFEST_STORE_EXT);

        match load_jumbf_from_file(in_path) {
            Ok(manifest_bytes) => {
                // load and validate with CAI toolkit and dump if desired
                Store::from_jumbf(&manifest_bytes, validation_log)
            }
            Err(Error::JumbfNotFound) => {
                if external_manifest.exists() {
                    let external_manifest_bytes = std::fs::read(external_manifest)?;
                    Store::from_jumbf(&external_manifest_bytes, validation_log)
                } else {
                    // check for remote manifest
                    let mut asset_reader = std::fs::File::open(in_path)?;
                    let ext = get_file_extension(in_path).ok_or(Error::UnsupportedType)?;
                    if let Some(ext_ref) = crate::utils::xmp_inmemory_utils::XmpInfo::from_source(
                        &mut asset_reader,
                        &ext,
                    )
                    .provenance
                    {
                        if cfg!(feature = "fetch_remote_manifests") {
                            let remote_manifest_bytes = Store::fetch_remote_manifest(&ext_ref)?;
                            Store::from_jumbf(&remote_manifest_bytes, validation_log)
                        } else {
                            Err(Error::JumbfNotFound)
                        }
                    } else {
                        Err(Error::JumbfNotFound)
                    }
                }
            }
            Err(e) => Err(e),
        }
    }

    /// Load Store from claims in an existing asset
    /// asset_path: path to input asset
    /// verify: determines whether to verify the contents of the provenance claim.  Must be set true to use validation_log
    /// validation_log: If present all found errors are logged and returned, otherwise first error causes exit and is returned  
    #[cfg(feature = "file_io")]
    pub fn load_from_asset(
        asset_path: &Path,
        verify: bool,
        validation_log: &mut impl StatusTracker,
    ) -> Result<Store> {
        // load jumbf if available
        Self::load_cai_from_file(asset_path, validation_log)
            .and_then(|mut store| {
                // verify the store
                if verify {
                    store.verify_from_path(asset_path, validation_log)?;
                }

                Ok(store)
            })
            .map_err(|e| {
<<<<<<< HEAD
                validation_log.log_silent(
                    log_item!("asset", "error loading file", "load_from_asset").set_error(&e),
                );
                match e {
                    Error::PrereleaseError
                    | Error::JumbfNotFound
                    | Error::IoError(_)
                    | Error::UnsupportedType => e,
=======
                let err = match e {
                    Error::PrereleaseError => Error::PrereleaseError,
                    Error::JumbfNotFound => Error::JumbfNotFound,
                    Error::IoError(_) => {
                        Error::FileNotFound(asset_path.to_string_lossy().to_string())
                    }
                    Error::UnsupportedType => Error::UnsupportedType,
                    Error::RemoteManifestFetch(_) => Error::RemoteManifestFetch("".to_string()),
>>>>>>> 4a783b5d
                    _ => Error::LogStop,
                }
            })
    }

    fn get_store_from_memory(
        asset_type: &str,
        data: &[u8],
        validation_log: &mut impl StatusTracker,
    ) -> Result<(Store, Option<String>)> {
        let cai_loader = get_cailoader_handler(asset_type).ok_or(Error::UnsupportedType)?;

        let mut buf_reader = Cursor::new(data);

        // check for xmp, error if not present
        let xmp = cai_loader.read_xmp(&mut buf_reader);

        // load jumbf if available
        Self::load_cai_from_memory(asset_type, data, validation_log)
            .map(|store| (store, xmp))
            .map_err(|e| {
<<<<<<< HEAD
                validation_log.log_silent(
                    log_item!("asset", "error loading asset", "get_store_from_memory")
                        .set_error(&e),
                );
                match e {
                    Error::PrereleaseError | Error::JumbfNotFound | Error::UnsupportedType => e,
=======
                let err = match e {
                    Error::PrereleaseError => Error::PrereleaseError,
                    Error::JumbfNotFound => Error::JumbfNotFound,
                    Error::UnsupportedType => Error::UnsupportedType,
                    Error::RemoteManifestFetch(_) => Error::RemoteManifestFetch("".to_string()),
>>>>>>> 4a783b5d
                    _ => Error::LogStop,
                }
            })
    }

    /// Returns embedded remote manifest URL if available
    /// asset_type: extentions or mime type of the data
    /// data: byte array containing the asset
    pub fn get_remote_manifest_url(asset_type: &str, data: &[u8]) -> Option<String> {
        let mut buf_reader = Cursor::new(data);

        if let Some(ext_ref) =
            crate::utils::xmp_inmemory_utils::XmpInfo::from_source(&mut buf_reader, asset_type)
                .provenance
        {
            // make sure it parses
            let _u = url::Url::parse(&ext_ref).ok()?;
            Some(ext_ref)
        } else {
            None
        }
    }

    /// Load Store from a in-memory asset
    /// asset_type: asset extension or mime type
    /// data: reference to bytes of the the file
    /// verify: if true will run verification checks when loading
    /// validation_log: If present all found errors are logged and returned, otherwise first error causes exit and is returned
    pub fn load_from_memory<'a>(
        asset_type: &str,
        data: &'a [u8],
        verify: bool,
        validation_log: &mut impl StatusTracker,
    ) -> Result<Store> {
        Store::get_store_from_memory(asset_type, data, validation_log).and_then(
            |(store, _xmp_opt)| {
                // verify the store
                if verify {
                    // verify store and claims
                    Store::verify_store(&store, &ClaimAssetData::ByteData(data), validation_log)?;
                }

                Ok(store)
            },
        )
    }

    /// Load Store from a in-memory asset asychronously validating
    /// asset_type: asset extension or mime type
    /// data: reference to bytes of the the file
    /// verify: if true will run verification checks when loading
    /// validation_log: If present all found errors are logged and returned, otherwise first error causes exit and is returned
    pub async fn load_from_memory_async(
        asset_type: &str,
        data: &[u8],
        verify: bool,
        validation_log: &mut impl StatusTracker,
    ) -> Result<Store> {
        let (store, _xmp_opt) = Store::get_store_from_memory(asset_type, data, validation_log)?;

        // verify the store
        if verify {
            // verify store and claims
            Store::verify_store_async(&store, data, validation_log).await?;
        }

        Ok(store)
    }

    /// Load Store from memory and add its content as a claim ingredient
    /// claim: claim to add an ingredient
    /// provenance_label: label of the provenance claim used as key into ingredient map
    /// data: jumbf data block
    pub fn load_ingredient_to_claim(
        claim: &mut Claim,
        provenance_label: &str,
        data: &[u8],
        redactions: Option<Vec<String>>,
    ) -> Result<()> {
        let mut report = OneShotStatusTracker::new();
        let store = Store::from_jumbf(data, &mut report)?;
        claim.add_ingredient_data(provenance_label, store.claims, redactions)
    }
}

impl std::fmt::Display for Store {
    fn fmt(&self, f: &mut std::fmt::Formatter<'_>) -> std::fmt::Result {
        let report = &ManifestStoreReport::from_store(self).unwrap_or_default();
        f.write_str(&format!("{}", &report))
    }
}

/// `InvalidClaimError` provides additional detail on error cases for [`Store::from_jumbf`].
#[derive(Debug, thiserror::Error)]
pub enum InvalidClaimError {
    /// The "c2pa" block was not found in the asset.
    #[error("\"c2pa\" block not found")]
    C2paBlockNotFound,

    #[error("\"c2pa\" multiple claim boxes found in manifest")]
    C2paMultipleClaimBoxes,

    /// The claim superbox was not found.
    #[error("claim superbox not found")]
    ClaimSuperboxNotFound,

    /// The claim description box was not found.
    #[error("claim description box not found")]
    ClaimDescriptionBoxNotFound,

    /// More than one claim description box was found.
    #[error("more than one claim description box was found for {label}")]
    DuplicateClaimBox { label: String },

    /// The expected data not found in claim box.
    #[error("claim cbor box not valid")]
    ClaimBoxData,

    /// The claim has a version that is newer than supported by this crate.
    #[error("claim version is too new, not supported")]
    ClaimVersionTooNew,

    /// The claim description box could not be parsed.
    #[error("claim description box was invalid")]
    ClaimDescriptionBoxInvalid,

    /// The claim signature box was not found.
    #[error("claim signature box was not found")]
    ClaimSignatureBoxNotFound,

    /// The claim signature description box was not found.
    #[error("claim signature description box was not found")]
    ClaimSignatureDescriptionBoxNotFound,

    /// The claim signature description box was invalid.
    #[error("claim signature description box was invalid")]
    ClaimSignatureDescriptionBoxInvalid,

    /// The assertion store superbox was not found.
    #[error("assertion store superbox not found")]
    AssertionStoreSuperboxNotFound,

    /// The verifiable credentials store could not be read.
    #[error("the verifiable credentials store could not be read")]
    VerifiableCredentialStoreInvalid,

    /// The assertion store does not contain the expected number of assertions.
    #[error(
        "unexpected number of assertions in assertion store (expected {expected}, found {found})"
    )]
    AssertionCountMismatch { expected: usize, found: usize },
}

#[cfg(test)]
#[cfg(feature = "file_io")]
pub mod tests {
    #![allow(clippy::expect_used)]
    #![allow(clippy::panic)]
    #![allow(clippy::unwrap_used)]

    use tempfile::tempdir;
    use thiserror::private::PathAsDisplay;
    use twoway::find_bytes;

    use super::*;
    use crate::{
        assertions::{Action, Actions, Ingredient, Uuid},
        claim::{AssertionStoreJsonFormat, Claim},
        jumbf_io::{load_jumbf_from_file, save_jumbf_to_file, update_file_jumbf},
        status_tracker::*,
        utils::{
            patch::patch_file,
            test::{
                create_test_claim, fixture_path, temp_dir_path, temp_fixture_path, temp_signer,
            },
        },
        SigningAlg,
    };

    fn create_editing_claim(claim: &mut Claim) -> Result<&mut Claim> {
        let uuid_str = "deadbeefdeadbeefdeadbeefdeadbeef";

        // add a binary thumbnail assertion  ('deadbeefadbeadbe')
        let some_binary_data: Vec<u8> = vec![
            0x0d, 0x0e, 0x0a, 0x0d, 0x0b, 0x0e, 0x0e, 0x0f, 0x0a, 0x0d, 0x0b, 0x0e, 0x0a, 0x0d,
            0x0b, 0x0e,
        ];

        let uuid_assertion = Uuid::new("test uuid", uuid_str.to_string(), some_binary_data);

        claim.add_assertion(&uuid_assertion)?;

        Ok(claim)
    }

    fn create_capture_claim(claim: &mut Claim) -> Result<&mut Claim> {
        let actions = Actions::new().add_action(Action::new("c2pa.created"));

        claim.add_assertion(&actions)?;

        Ok(claim)
    }

    #[test]
    #[cfg(feature = "file_io")]
    fn test_jumbf_generation() {
        // test adding to actual image
        let ap = fixture_path("earth_apollo17.jpg");
        let temp_dir = tempdir().expect("temp dir");
        let op = temp_dir_path(&temp_dir, "test-image.jpg");

        // Create claims store.
        let mut store = Store::new();

        // Create a new claim.
        let claim1 = create_test_claim().unwrap();

        // Create a new claim.
        let mut claim2 = Claim::new("Photoshop", Some("Adobe"));
        create_editing_claim(&mut claim2).unwrap();

        // Create a 3rd party claim
        let mut claim_capture = Claim::new("capture", Some("claim_capture"));
        create_capture_claim(&mut claim_capture).unwrap();

        // Do we generate JUMBF?
        let signer = temp_signer();

        // Test generate JUMBF
        // Get labels for label test
        let claim1_label = claim1.label().to_string();
        let capture = claim_capture.label().to_string();
        let claim2_label = claim2.label().to_string();

        // Move the claim to claims list. Note this is not real, the claims would have to be signed in between commmits
        store.commit_claim(claim1).unwrap();
        store.save_to_asset(&ap, &signer, &op).unwrap();
        store.commit_claim(claim_capture).unwrap();
        store.save_to_asset(&op, &signer, &op).unwrap();
        store.commit_claim(claim2).unwrap();
        store.save_to_asset(&op, &signer, &op).unwrap();

        // test finding claims by label
        let c1 = store.get_claim(&claim1_label);
        let c2 = store.get_claim(&capture);
        let c3 = store.get_claim(&claim2_label);
        assert_eq!(&claim1_label, c1.unwrap().label());
        assert_eq!(&capture, c2.unwrap().label());
        assert_eq!(claim2_label, c3.unwrap().label());

        // write to new file
        println!("Provenance: {}\n", store.provenance_path().unwrap());

        // read from new file
        let new_store =
            Store::load_from_asset(&op, true, &mut OneShotStatusTracker::new()).unwrap();

        // can  we get by the ingredient data back
        let _some_binary_data: Vec<u8> = vec![
            0x0d, 0x0e, 0x0a, 0x0d, 0x0b, 0x0e, 0x0e, 0x0f, 0x0a, 0x0d, 0x0b, 0x0e, 0x0a, 0x0d,
            0x0b, 0x0e,
        ];

        // dump store and compare to original
        for claim in new_store.claims() {
            let _restored_json = claim
                .to_json(AssertionStoreJsonFormat::OrderedList, false)
                .unwrap();
            let _orig_json = store
                .get_claim(claim.label())
                .unwrap()
                .to_json(AssertionStoreJsonFormat::OrderedList, false)
                .unwrap();

            // these better match
            //assert_eq!(orig_json, restored_json);
            //assert_eq!(claim.hash(), store.claims()[idx].hash());

            println!(
                "Claim: {} \n{}",
                claim.label(),
                claim
                    .to_json(AssertionStoreJsonFormat::OrderedListNoBinary, true)
                    .expect("could not restore from json")
            );

            for hashed_uri in claim.assertions() {
                let (label, instance) = Claim::assertion_label_from_link(&hashed_uri.url());
                claim.get_claim_assertion(&label, instance).unwrap();
            }
        }

        // test patch file - bytes should be same so error should not be detected
        let mut splice_point =
            patch_file(&op, "thumbnail".as_bytes(), "testme".as_bytes()).unwrap();

        let mut restore_point =
            patch_file(&op, "testme".as_bytes(), "thumbnail".as_bytes()).unwrap();

        assert_eq!(splice_point, restore_point);

        Store::load_from_asset(&op, true, &mut OneShotStatusTracker::new())
            .expect("Should still verify");

        // test patching jumbf - error should be detected

        splice_point = update_file_jumbf(&op, "thumbnail".as_bytes(), "testme".as_bytes()).unwrap();
        restore_point =
            update_file_jumbf(&op, "testme".as_bytes(), "thumbnail.v1".as_bytes()).unwrap();

        assert_eq!(splice_point, restore_point);

        Store::load_from_asset(&op, true, &mut OneShotStatusTracker::new())
            .expect_err("Should not verify");
    }

    struct BadSigner {}

    impl crate::Signer for BadSigner {
        fn sign(&self, _data: &[u8]) -> Result<Vec<u8>> {
            Ok(b"not a valid signature".to_vec())
        }

        fn alg(&self) -> SigningAlg {
            SigningAlg::Ps256
        }

        fn certs(&self) -> Result<Vec<Vec<u8>>> {
            Ok(Vec::new())
        }

        fn reserve_size(&self) -> usize {
            42
        }
    }

    #[cfg(feature = "async_signer")]
    struct MyRemoteSigner {}

    #[cfg(feature = "async_signer")]
    #[async_trait::async_trait]
    impl crate::signer::RemoteSigner for MyRemoteSigner {
        async fn sign_remote(&self, claim_bytes: &[u8]) -> crate::error::Result<Vec<u8>> {
            let signer =
                crate::openssl::temp_signer_async::AsyncSignerAdapter::new(SigningAlg::Ps256);

            // this would happen on some remote server
            crate::cose_sign::cose_sign_async(&signer, claim_bytes, self.reserve_size()).await
        }
        fn reserve_size(&self) -> usize {
            10000
        }
    }

    #[test]
    #[cfg(feature = "file_io")]
    fn test_detects_unverifiable_signature() {
        // test adding to actual image
        let ap = fixture_path("earth_apollo17.jpg");
        let temp_dir = tempdir().expect("temp dir");
        let op = temp_dir_path(&temp_dir, "test-image-unverified.jpg");

        let mut store = Store::new();

        let claim = create_test_claim().unwrap();

        let signer = BadSigner {};

        // JUMBF generation should fail because this signature won't validate.
        store.commit_claim(claim).unwrap();

        // TO DO: This generates a log spew when running this test.
        // I don't have time to fix this right now.
        // [(date) ERROR c2pa::store] Signature that was just generated does not validate: CoseCbor

        store.save_to_asset(&ap, &signer, &op).unwrap_err();
    }

    #[test]
    #[cfg(feature = "file_io")]
    fn test_sign_with_expired_cert() {
        use crate::{openssl::RsaSigner, signer::ConfigurableSigner, SigningAlg};

        // test adding to actual image
        let ap = fixture_path("earth_apollo17.jpg");
        let temp_dir = tempdir().expect("temp dir");
        let op = temp_dir_path(&temp_dir, "test-image-expired-cert.jpg");

        let mut store = Store::new();

        let claim = create_test_claim().unwrap();

        let signcert_path = fixture_path("rsa-pss256_key-expired.pub");
        let pkey_path = fixture_path("rsa-pss256-expired.pem");
        let signer =
            RsaSigner::from_files(signcert_path, pkey_path, SigningAlg::Ps256, None).unwrap();

        store.commit_claim(claim).unwrap();

        // JUMBF generation should fail because the certificate won't validate.
        let r = store.save_to_asset(&ap, &signer, &op);
        assert!(r.is_err());
        assert_eq!(r.err().unwrap().to_string(), "COSE certificate has expired");
    }

    #[test]
    #[cfg(feature = "file_io")]
    fn test_jumbf_replacement_generation() {
        // Create claims store.
        let mut store = Store::new();

        // Create a new claim.
        let claim1 = create_test_claim().unwrap();
        store.commit_claim(claim1).unwrap();

        // do we generate JUMBF
        let jumbf_bytes = store.to_jumbf_internal(512).unwrap();
        assert!(!jumbf_bytes.is_empty());

        // test adding to actual image
        let ap = fixture_path("prerelease.jpg");
        let temp_dir = tempdir().expect("temp dir");
        let op = temp_dir_path(&temp_dir, "replacement_test.jpg");

        // grab jumbf from original
        let original_jumbf = load_jumbf_from_file(&ap).unwrap();

        // replace with new jumbf
        save_jumbf_to_file(&jumbf_bytes, &ap, Some(&op)).unwrap();

        let saved_jumbf = load_jumbf_from_file(&op).unwrap();

        // saved data should be the new data
        assert_eq!(&jumbf_bytes, &saved_jumbf);

        // original data should not be in file anymore check for first 1k
        let buf = fs::read(&op).unwrap();
        assert!(find_bytes(&buf, &original_jumbf[0..1024]).is_none());
    }

    #[cfg(feature = "async_signer")]
    #[actix::test]
    async fn test_jumbf_generation_async() {
        let signer = crate::openssl::temp_signer_async::AsyncSignerAdapter::new(SigningAlg::Ps256);

        // test adding to actual image
        let ap = fixture_path("earth_apollo17.jpg");
        let temp_dir = tempdir().expect("temp dir");
        let op = temp_dir_path(&temp_dir, "test-async.jpg");

        // Create claims store.
        let mut store = Store::new();

        // Create a new claim.
        let claim1 = create_test_claim().unwrap();

        // Create a new claim.
        let mut claim2 = Claim::new("Photoshop", Some("Adobe"));
        create_editing_claim(&mut claim2).unwrap();

        // Create a 3rd party claim
        let mut claim_capture = Claim::new("capture", Some("claim_capture"));
        create_capture_claim(&mut claim_capture).unwrap();

        // Test generate JUMBF
        // Get labels for label test
        let claim1_label = claim1.label().to_string();
        let capture = claim_capture.label().to_string();
        let claim2_label = claim2.label().to_string();

        store.commit_claim(claim1).unwrap();
        store.save_to_asset_async(&ap, &signer, &op).await.unwrap();
        store.commit_claim(claim_capture).unwrap();
        store.save_to_asset_async(&ap, &signer, &op).await.unwrap();
        store.commit_claim(claim2).unwrap();
        store.save_to_asset_async(&ap, &signer, &op).await.unwrap();

        // test finding claims by label
        let c1 = store.get_claim(&claim1_label);
        let c2 = store.get_claim(&capture);
        let c3 = store.get_claim(&claim2_label);
        assert_eq!(&claim1_label, c1.unwrap().label());
        assert_eq!(&capture, c2.unwrap().label());
        assert_eq!(claim2_label, c3.unwrap().label());

        // Do we generate JUMBF
        let jumbf_bytes = store.to_jumbf_async(&signer).unwrap();
        assert!(!jumbf_bytes.is_empty());

        // write to new file
        println!("Provenance: {}\n", store.provenance_path().unwrap());

        // make sure we can read from new file
        let mut report = DetailedStatusTracker::new();
        let _new_store = Store::load_from_asset(&op, true, &mut report).unwrap();
    }

    #[cfg(feature = "async_signer")]
    #[actix::test]
    async fn test_jumbf_generation_remote() {
        // test adding to actual image
        let ap = fixture_path("earth_apollo17.jpg");
        let temp_dir = tempdir().expect("temp dir");
        let op = temp_dir_path(&temp_dir, "test-async.jpg");

        // Create claims store.
        let mut store = Store::new();

        // Create a new claim.
        let claim1 = create_test_claim().unwrap();

        // create my remote signer to map the CoseSign1 data back into the asset
        let remote_signer = MyRemoteSigner {};

        store.commit_claim(claim1).unwrap();
        store
            .save_to_asset_remote_signed(&ap, &remote_signer, &op)
            .await
            .unwrap();

        // make sure we can read from new file
        let mut report = DetailedStatusTracker::new();
        let _new_store = Store::load_from_asset(&op, true, &mut report).unwrap();
    }

    #[test]
    #[cfg(feature = "file_io")]
    fn test_png_jumbf_generation() {
        // test adding to actual image
        let ap = fixture_path("libpng-test.png");
        let temp_dir = tempdir().expect("temp dir");
        let op = temp_dir_path(&temp_dir, "libpng-test-c2pa.png");

        // Create claims store.
        let mut store = Store::new();

        // Create a new claim.
        let claim1 = create_test_claim().unwrap();

        // Create a new claim.
        let mut claim2 = Claim::new("Photoshop", Some("Adobe"));
        create_editing_claim(&mut claim2).unwrap();

        // Create a 3rd party claim
        let mut claim_capture = Claim::new("capture", Some("claim_capture"));
        create_capture_claim(&mut claim_capture).unwrap();

        // Do we generate JUMBF?
        let signer = temp_signer();

        // Move the claim to claims list. Note this is not real, the claims would have to be signed in between commmits
        store.commit_claim(claim1).unwrap();
        store.save_to_asset(&ap, &signer, &op).unwrap();
        store.commit_claim(claim_capture).unwrap();
        store.save_to_asset(&op, &signer, &op).unwrap();
        store.commit_claim(claim2).unwrap();
        store.save_to_asset(&op, &signer, &op).unwrap();

        // write to new file
        println!("Provenance: {}\n", store.provenance_path().unwrap());

        let mut report = DetailedStatusTracker::new();

        // read from new file
        let new_store = Store::load_from_asset(&op, true, &mut report).unwrap();

        // can  we get by the ingredient data back
        let _some_binary_data: Vec<u8> = vec![
            0x0d, 0x0e, 0x0a, 0x0d, 0x0b, 0x0e, 0x0e, 0x0f, 0x0a, 0x0d, 0x0b, 0x0e, 0x0a, 0x0d,
            0x0b, 0x0e,
        ];

        // dump store and compare to original
        for claim in new_store.claims() {
            let _restored_json = claim
                .to_json(AssertionStoreJsonFormat::OrderedList, false)
                .unwrap();
            let _orig_json = store
                .get_claim(claim.label())
                .unwrap()
                .to_json(AssertionStoreJsonFormat::OrderedList, false)
                .unwrap();

            println!(
                "Claim: {} \n{}",
                claim.label(),
                claim
                    .to_json(AssertionStoreJsonFormat::OrderedListNoBinary, true)
                    .expect("could not restore from json")
            );

            for hashed_uri in claim.assertions() {
                let (label, instance) = Claim::assertion_label_from_link(&hashed_uri.url());
                claim
                    .get_claim_assertion(&label, instance)
                    .expect("Should find assertion");
            }
        }
    }

    /*  todo: disable until we can generate a valid file with no xmp
    #[test]
    fn test_manifest_no_xmp() {
        let ap = fixture_path("CAICAI_NO_XMP.jpg");
        assert!(Store::load_from_asset(&ap, true, None).is_ok());
    }
    */

    #[test]
    fn test_manifest_bad_sig() {
        let ap = fixture_path("CE-sig-CA.jpg");
        assert!(Store::load_from_asset(&ap, true, &mut OneShotStatusTracker::new()).is_err());
    }

    #[test]
    fn test_unsupported_type() {
        let ap = fixture_path("Purple Square.psd");
        let mut report = DetailedStatusTracker::new();
        let result = Store::load_from_asset(&ap, true, &mut report);
        assert!(matches!(result, Err(Error::UnsupportedType)));
        println!("Error report for {}: {:?}", ap.as_display(), report);
        assert!(!report.get_log().is_empty());

        assert!(report_has_err(report.get_log(), Error::UnsupportedType));
    }

    #[test]
    fn test_bad_jumbf() {
        // test bad jumbf
        let ap = fixture_path("prerelease.jpg");
        let mut report = DetailedStatusTracker::new();
        let _r = Store::load_from_asset(&ap, true, &mut report);

        // error report
        println!("Error report for {}: {:?}", ap.as_display(), report);
        assert!(!report.get_log().is_empty());

        assert!(report_has_err(report.get_log(), Error::PrereleaseError));
    }

    #[test]
    fn test_detect_byte_change() {
        // test bad jumbf
        let ap = fixture_path("XCA.jpg");
        let mut report = DetailedStatusTracker::new();
        Store::load_from_asset(&ap, true, &mut report).unwrap();

        // error report
        println!("Error report for {}: {:?}", ap.as_display(), report);
        assert!(!report.get_log().is_empty());

        let errs = report_split_errors(report.get_log_mut());
        assert!(report_has_status(
            &errs,
            validation_status::ASSERTION_DATAHASH_MISMATCH
        ));
    }

    #[test]
    #[cfg(feature = "file_io")]
    fn test_file_not_found() {
        let ap = fixture_path("this_does_not_exist.jpg");
        let mut report = DetailedStatusTracker::new();
        let _result = Store::load_from_asset(&ap, true, &mut report);

        println!(
            "Error report for {}: {:?}",
            ap.as_display(),
            report.get_log()
        );
        assert!(!report.get_log().is_empty());
        let errors = report_split_errors(report.get_log_mut());
        assert!(errors[0].error_str().unwrap().starts_with("IoError"));
    }

    #[test]
    fn test_old_manifest() {
        let ap = fixture_path("prerelease.jpg");
        let mut report = DetailedStatusTracker::new();
        let _r = Store::load_from_asset(&ap, true, &mut report);

        println!(
            "Error report for {}: {:?}",
            ap.as_display(),
            report.get_log()
        );
        assert!(!report.get_log().is_empty());
        let errors = report_split_errors(report.get_log_mut());
        assert!(errors[0].error_str().unwrap().starts_with("Prerelease"));
    }

    #[test]
    #[cfg(feature = "file_io")]
    fn test_verifiable_credentials() {
        use crate::utils::test::create_test_store;

        let signer = temp_signer();

        // test adding to actual image
        let ap = fixture_path("earth_apollo17.jpg");
        let temp_dir = tempdir().expect("temp dir");
        let op = temp_dir_path(&temp_dir, "update_manifest.jpg");

        // get default store with default claim
        let mut store = create_test_store().unwrap();

        // save to output
        store
            .save_to_asset(ap.as_path(), &signer, op.as_path())
            .unwrap();

        // read back in
        let restored_store =
            Store::load_from_asset(op.as_path(), true, &mut OneShotStatusTracker::new()).unwrap();

        let pc = restored_store.provenance_claim().unwrap();

        let vc = pc.get_verifiable_credentials();

        assert!(!vc.is_empty());
        match &vc[0] {
            AssertionData::Json(s) => {
                assert!(s.contains("did:nppa:eb1bb9934d9896a374c384521410c7f14"))
            }
            _ => panic!("expected JSON assertion data"),
        }
    }

    /// copies a fixture, replaces some bytes and returns a validation report
    fn patch_and_report(
        fixture_name: &str,
        search_bytes: &[u8],
        replace_bytes: &[u8],
    ) -> impl StatusTracker {
        let temp_dir = tempdir().expect("temp dir");
        let path = temp_fixture_path(&temp_dir, fixture_name);
        patch_file(&path, search_bytes, replace_bytes).expect("patch_file");
        let mut report = DetailedStatusTracker::default();
        let _r = Store::load_from_asset(&path, true, &mut report); // errs are in report
        println!("report: {:?}", report);
        report
    }

    #[test]
    #[cfg(feature = "file_io")]
    fn test_update_manifest() {
        use crate::{hashed_uri::HashedUri, utils::test::create_test_store};

        let signer = temp_signer();

        // test adding to actual image
        let ap = fixture_path("earth_apollo17.jpg");
        let temp_dir = tempdir().expect("temp dir");
        let op = temp_dir_path(&temp_dir, "update_manifest.jpg");

        // get default store with default claim
        let mut store = create_test_store().unwrap();

        // save to output
        store
            .save_to_asset(ap.as_path(), &signer, op.as_path())
            .unwrap();

        let mut report = OneShotStatusTracker::default();
        // read back in
        let mut restored_store = Store::load_from_asset(op.as_path(), true, &mut report).unwrap();

        let pc = restored_store.provenance_claim().unwrap();

        // should be a regular manifest
        assert!(!pc.update_manifest());

        // create a new update manifest
        let mut claim = Claim::new("adobe unit test", Some("update_manfifest"));

        // must contain an ingredient
        let parent_hashed_uri = HashedUri::new(
            restored_store.provenance_path().unwrap(),
            Some(pc.alg().to_string()),
            &pc.hash(),
        );

        let ingredient = Ingredient::new(
            "update_manifest.jpg",
            "image/jpeg",
            "xmp.iid:7b57930e-2f23-47fc-affe-0400d70b738d",
            Some("xmp.did:87d51599-286e-43b2-9478-88c79f49c347"),
        )
        .set_parent()
        .set_c2pa_manifest_from_hashed_uri(Some(parent_hashed_uri));

        claim.add_assertion(&ingredient).unwrap();

        restored_store.commit_update_manifest(claim).unwrap();
        restored_store
            .save_to_asset(op.as_path(), &signer, op.as_path())
            .unwrap();

        // read back in store with update manifest
        let um_store = Store::load_from_asset(op.as_path(), true, &mut report).unwrap();

        let um = um_store.provenance_claim().unwrap();

        // should be an update manifest
        assert!(um.update_manifest());
    }

    #[test]
    fn test_claim_decoding() {
        // modify a required field label in the claim - causes failure to read claim from cbor
        let report = patch_and_report("C.jpg", b"claim_generator", b"claim_generatur");
        assert!(!report.get_log().is_empty());
        assert!(report.get_log()[0]
            .error_str()
            .unwrap()
            .starts_with("ClaimDecoding"))
        // assert!(matches!(
        //     report.get_log()[0].err_val,
        //     Some(Error::ClaimDecoding)
        // ));
        //assert_eq!(report[0].validation_status.as_deref(), Some(???));  // what validation status should we have for this?
    }

    #[test]
    fn test_modify_xmp() {
        // modify the XMP (change xmp magic id value) - this should cause a data hash mismatch (OTGP)
        let mut report = patch_and_report(
            "C.jpg",
            b"W5M0MpCehiHzreSzNTczkc9d",
            b"W5M0MpCehiHzreSzNTczkXXX",
        );
        assert!(!report.get_log().is_empty());
        let errors = report_split_errors(report.get_log_mut());

        assert!(errors[0].error_str().unwrap().starts_with("HashMismatch"));
        assert_eq!(
            errors[0].validation_status.as_deref(),
            Some(validation_status::ASSERTION_DATAHASH_MISMATCH)
        ); // what validation status should we have for this?
    }

    #[test]
    fn test_claim_modified() {
        // replace the title that is inside the claim data - should cause signature to not match
        let mut report = patch_and_report("C.jpg", b"C.jpg", b"X.jpg");
        assert!(!report.get_log().is_empty());
        let errors = report_split_errors(report.get_log_mut());

        assert!(report_has_err(&errors, Error::CoseSignature));
        assert!(report_has_err(&errors, Error::CoseTimeStampMismatch));

        assert!(report_has_status(
            &errors,
            validation_status::CLAIM_SIGNATURE_MISMATCH
        ));
        assert!(report_has_status(
            &errors,
            validation_status::TIMESTAMP_MISMATCH
        ));
    }

    #[test]
    fn test_assertion_hash_mismatch() {
        // modifies content of an action assertion - causes an assertion hashuri mismatch
        let mut report = patch_and_report("CA.jpg", b"brightnesscontrast", b"brightnesscontraxx");
        let errors = report_split_errors(report.get_log_mut());

        assert_eq!(
            errors[0].validation_status.as_deref(),
            Some(validation_status::ASSERTION_HASHEDURI_MISMATCH)
        );
    }

    #[test]
    fn test_claim_missing() {
        // patch jumbf url from c2pa_manifest field in an ingredient to cause claim_missing
        // note this includes hex for Jumbf blocks, so may need some manual tweaking
        const SEARCH_BYTES: &[u8] =
            b"c2pa_manifest\xA3\x63url\x78\x4aself#jumbf=/c2pa/contentauth:urn:uuid:";
        const REPLACE_BYTES: &[u8] =
            b"c2pa_manifest\xA3\x63url\x78\x4aself#jumbf=/c2pa/contentauth:urn:uuix:";
        let mut report = patch_and_report("CIE-sig-CA.jpg", SEARCH_BYTES, REPLACE_BYTES);
        let errors = report_split_errors(report.get_log_mut());
        assert_eq!(
            errors[0].validation_status.as_deref(),
            Some(validation_status::ASSERTION_HASHEDURI_MISMATCH)
        );
        assert_eq!(
            errors[1].validation_status.as_deref(),
            Some(validation_status::CLAIM_MISSING)
        );
    }

    /* enable when we enable OCSP validation
    #[test]
    #[cfg(feature = "file_io")]
    fn test_ocsp() {
        let ap = fixture_path("ocsp_test.png");
        let mut report = DetailedStatusTracker::new();
        let _r = Store::load_from_asset(&ap, true, &mut report);

        println!(
            "Error report for {}: {:?}",
            ap.as_display(),
            report.get_log()
        );
        assert!(report.get_log().is_empty());
    }
    */

    #[test]
    fn test_display() {
        let ap = fixture_path("CA.jpg");
        let mut report = DetailedStatusTracker::new();
        let store = Store::load_from_asset(&ap, true, &mut report).expect("load_from_asset");
        println!("store = {}", store);
    }

    #[test]
    #[cfg(all(feature = "file_io", feature = "bmff"))]
    fn test_bmff_jumbf_generation() {
        // test adding to actual image
        let ap = fixture_path("video1.mp4");
        let temp_dir = tempdir().expect("temp dir");
        let op = temp_dir_path(&temp_dir, "video1.mp4");

        // Create claims store.
        let mut store = Store::new();

        // Create a new claim.
        let claim1 = create_test_claim().unwrap();

        let signer = temp_signer();

        // Move the claim to claims list.
        store.commit_claim(claim1).unwrap();
        store.save_to_asset(&ap, &signer, &op).unwrap();

        let mut report = DetailedStatusTracker::new();

        // can we read back in
        let _new_store = Store::load_from_asset(&op, true, &mut report).unwrap();
    }

    #[test]
    fn test_external_manifest_sidecar() {
        // test adding to actual image
        let ap = fixture_path("libpng-test.png");
        let temp_dir = tempdir().expect("temp dir");
        let op = temp_dir_path(&temp_dir, "libpng-test-c2pa.png");

        let sidecar = op.with_extension(MANIFEST_STORE_EXT);

        // Create claims store.
        let mut store = Store::new();

        // Create a new claim.
        let mut claim = create_test_claim().unwrap();

        // set claim for side car generation
        claim.set_external_manifest();

        // Do we generate JUMBF?
        let signer = temp_signer();

        store.commit_claim(claim).unwrap();

        let saved_manifest = store.save_to_asset(&ap, &signer, &op).unwrap();

        assert!(sidecar.exists());

        // load external manifest
        let loaded_manifest = std::fs::read(sidecar).unwrap();

        // compare returned to external
        assert_eq!(saved_manifest, loaded_manifest);

        // test auto loading of sidecar with validation
        let mut validation_log = OneShotStatusTracker::default();
        Store::load_from_asset(&op, true, &mut validation_log).unwrap();
    }

    #[test]
    fn test_external_manifest_embedded() {
        // test adding to actual image
        let ap = fixture_path("libpng-test.png");
        let temp_dir = tempdir().expect("temp dir");
        let op = temp_dir_path(&temp_dir, "libpng-test-c2pa.png");

        let sidecar = op.with_extension(MANIFEST_STORE_EXT);

        // Create claims store.
        let mut store = Store::new();

        // Create a new claim.
        let mut claim = create_test_claim().unwrap();

        // Do we generate JUMBF?
        let signer = temp_signer();

        // start with base url
        let fp = format!("file:/{}", sidecar.to_str().unwrap());
        let url = url::Url::parse(&fp).unwrap();

        let url_string: String = url.into();

        // set claim for side car with remote manifest embedding generation
        claim.set_remote_manifest(url_string.clone()).unwrap();

        store.commit_claim(claim).unwrap();

        let saved_manifest = store.save_to_asset(&ap, &signer, &op).unwrap();

        assert!(sidecar.exists());

        // load external manifest
        let loaded_manifest = std::fs::read(sidecar).unwrap();

        // compare returned to external
        assert_eq!(saved_manifest, loaded_manifest);

        // load the jumbf back into a store
        let mut asset_reader = std::fs::File::open(op.clone()).unwrap();
        let ext_ref =
            crate::utils::xmp_inmemory_utils::XmpInfo::from_source(&mut asset_reader, "png")
                .provenance
                .unwrap();

        assert_eq!(ext_ref, url_string);

        // make sure it validates
        let mut validation_log = OneShotStatusTracker::default();
        Store::load_from_asset(&op, true, &mut validation_log).unwrap();
    }

    #[test]
    fn test_user_guid_external_manifest_embedded() {
        // test adding to actual image
        let ap = fixture_path("libpng-test.png");
        let temp_dir = tempdir().expect("temp dir");
        let op = temp_dir_path(&temp_dir, "libpng-test-c2pa.png");

        let sidecar = op.with_extension(MANIFEST_STORE_EXT);

        // Create claims store.
        let mut store = Store::new();

        // Create a new claim.
        let mut claim = create_test_claim().unwrap();

        // Do we generate JUMBF?
        let signer = temp_signer();

        // start with base url
        let fp = format!("file:/{}", sidecar.to_str().unwrap());
        let url = url::Url::parse(&fp).unwrap();

        let url_string: String = url.into();

        // set claim for side car with remote manifest embedding generation
        claim.set_embed_remote_manifest(url_string.clone()).unwrap();

        store.commit_claim(claim).unwrap();

        let saved_manifest = store.save_to_asset(&ap, &signer, &op).unwrap();

        assert!(sidecar.exists());

        // load external manifest
        let loaded_manifest = std::fs::read(sidecar).unwrap();

        // compare returned to external
        assert_eq!(saved_manifest, loaded_manifest);

        let mut asset_reader = std::fs::File::open(op.clone()).unwrap();
        let ext_ref =
            crate::utils::xmp_inmemory_utils::XmpInfo::from_source(&mut asset_reader, "png")
                .provenance
                .unwrap();

        assert_eq!(ext_ref, url_string);

        // make sure it validates
        let mut validation_log = OneShotStatusTracker::default();
        Store::load_from_asset(&op, true, &mut validation_log).unwrap();
    }
}<|MERGE_RESOLUTION|>--- conflicted
+++ resolved
@@ -1906,7 +1906,6 @@
                 Ok(store)
             })
             .map_err(|e| {
-<<<<<<< HEAD
                 validation_log.log_silent(
                     log_item!("asset", "error loading file", "load_from_asset").set_error(&e),
                 );
@@ -1914,17 +1913,8 @@
                     Error::PrereleaseError
                     | Error::JumbfNotFound
                     | Error::IoError(_)
+                    | Error::RemoteManifestFetch(_)
                     | Error::UnsupportedType => e,
-=======
-                let err = match e {
-                    Error::PrereleaseError => Error::PrereleaseError,
-                    Error::JumbfNotFound => Error::JumbfNotFound,
-                    Error::IoError(_) => {
-                        Error::FileNotFound(asset_path.to_string_lossy().to_string())
-                    }
-                    Error::UnsupportedType => Error::UnsupportedType,
-                    Error::RemoteManifestFetch(_) => Error::RemoteManifestFetch("".to_string()),
->>>>>>> 4a783b5d
                     _ => Error::LogStop,
                 }
             })
@@ -1946,20 +1936,15 @@
         Self::load_cai_from_memory(asset_type, data, validation_log)
             .map(|store| (store, xmp))
             .map_err(|e| {
-<<<<<<< HEAD
                 validation_log.log_silent(
                     log_item!("asset", "error loading asset", "get_store_from_memory")
                         .set_error(&e),
                 );
                 match e {
-                    Error::PrereleaseError | Error::JumbfNotFound | Error::UnsupportedType => e,
-=======
-                let err = match e {
-                    Error::PrereleaseError => Error::PrereleaseError,
-                    Error::JumbfNotFound => Error::JumbfNotFound,
-                    Error::UnsupportedType => Error::UnsupportedType,
-                    Error::RemoteManifestFetch(_) => Error::RemoteManifestFetch("".to_string()),
->>>>>>> 4a783b5d
+                    Error::PrereleaseError
+                    | Error::JumbfNotFound
+                    | Error::RemoteManifestFetch(_)
+                    | Error::UnsupportedType => e,
                     _ => Error::LogStop,
                 }
             })
